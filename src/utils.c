#include <stdarg.h>
#include "utils.h"
/* #include <string.h> */
#include "version.h"
#include "H5Zlzo.h"                /* Import FILTER_LZO */
#include "H5Zbzip2.h"              /* Import FILTER_BZIP2 */


/* ---------------------------------------------------------------- */

#ifdef WIN32
#include <windows.h>

/* This routine is meant to detect whether a dynamic library can be
   loaded on Windows. This is only way to detect its presence without
   harming the user.
*/
int getLibrary(char *libname) {
    HINSTANCE hinstLib;

    /* Load the dynamic library */
    hinstLib = LoadLibrary(TEXT(libname));

    if (hinstLib != NULL) {
      /* Free the dynamic library */
      FreeLibrary(hinstLib);
      return 0;
    }
    else {
      return -1;
    }
}

#else  /* Unix platforms */
#include <dlfcn.h>

/* Routine to detect the existance of shared libraries in UNIX. This
   has to be checked in MacOSX. However, this is not used right now in
   utilsExtension.pyx because UNIX does not complain when trying to
   load an extension library that depends on a shared library that it
   is not in the system (python raises just the ImportError). */
int getLibrary(char *libname) {
    void *hinstLib;

    /* Load the dynamic library */
    hinstLib = dlopen(libname, RTLD_LAZY);

    if (hinstLib != NULL) {
      /* Free the dynamic library */
      dlclose(hinstLib);
      return 0;
    }
    else {
      return -1;
    }
}


#endif  /* Win32 */

herr_t set_cache_size(hid_t file_id, size_t cache_size) {
#if H5_VERS_MAJOR == 1 && H5_VERS_MINOR >= 7
  /* MSVS2005 chokes on declarations after statements */
  H5AC_cache_config_t config;
#endif /* if H5_VERSION < "1.7" */
  herr_t code;

  code = 0;

#if H5_VERS_MAJOR == 1 && H5_VERS_MINOR >= 7
  config.version = H5AC__CURR_CACHE_CONFIG_VERSION;
  code = H5Fget_mdc_config(file_id, &config);
  config.set_initial_size = TRUE;
  config.initial_size = cache_size;
/*   config.incr_mode = H5C_incr__off; */
/*   config.decr_mode = H5C_decr__off; */
/*   printf("Setting cache size to: %d\n", cache_size); */
  code = H5Fset_mdc_config(file_id, &config);
/*   printf("Return code for H5Fset_mdc_config: %d\n", code); */

#endif /* if H5_VERSION < "1.7" */

  return code;

}

PyObject *_getTablesVersion() {
  return PyString_FromString(PYTABLES_VERSION);
}

PyObject *getHDF5VersionInfo(void) {
  long binver;
  unsigned majnum, minnum, relnum;
  char     strver[16];
  PyObject *t;

/*  H5get_libversion(&majnum, &minnum, &relnum); */
  majnum = H5_VERS_MAJOR;
  minnum = H5_VERS_MINOR;
  relnum = H5_VERS_RELEASE;
  /* Get a binary number */
  binver = majnum << 16 | minnum << 8 | relnum;
  /* A string number */
  if (strcmp(H5_VERS_SUBRELEASE, "")) {
    snprintf(strver, 16, "%d.%d.%d-%s", majnum, minnum, relnum,
             H5_VERS_SUBRELEASE);
  }
  else {
    snprintf(strver, 16, "%d.%d.%d", majnum, minnum, relnum);
  }

  t = PyTuple_New(2);
  PyTuple_SetItem(t, 0, PyInt_FromLong(binver));
  PyTuple_SetItem(t, 1, PyString_FromString(strver));
  return t;
}

/****************************************************************
**
**  createNamesTuple(): Create Python tuple from a string of *char.
**
****************************************************************/
PyObject *createNamesTuple(char *buffer[], int nelements)
{
  int i;
  PyObject *t;
  PyObject *str;

  t = PyTuple_New(nelements);
  for (i = 0; i < nelements; i++) {
    str = PyString_FromString(buffer[i]);
    PyTuple_SetItem(t, i, str);
    /* PyTuple_SetItem does not need a decref, because it already do this */
/*     Py_DECREF(str); */
  }
  return t;
}

PyObject *createNamesList(char *buffer[], int nelements)
{
  int i;
  PyObject *t;
  PyObject *str;

  t = PyList_New(nelements);
  for (i = 0; i < nelements; i++) {
    str = PyString_FromString(buffer[i]);
    PyList_SetItem(t, i, str);
    /* PyList_SetItem does not need a decref, because it already do this */
/*     Py_DECREF(str); */
  }
  return t;
}

/*-------------------------------------------------------------------------
 * Function: get_filter_names
 *
 * Purpose: Get the filter names for the chunks in a dataset
 *
 * Return: Success: 0, Failure: -1
 *
 * Programmer: Francesc Alted, faltet@pytables.com
 *
 * Date: December 19, 2003
 *
 * Comments:
 *
 * Modifications:
 *
 *
 *-------------------------------------------------------------------------
 */

PyObject *get_filter_names( hid_t loc_id,
                            const char *dset_name)
{
 hid_t    dset;
 hid_t    dcpl;           /* dataset creation property list */
/*  hsize_t  chsize[64];     /\* chunk size in elements *\/ */
 int      i, j;
 int      nf;             /* number of filters */
 unsigned filt_flags;     /* filter flags */
 size_t   cd_nelmts;      /* filter client number of values */
 unsigned cd_values[20];  /* filter client data values */
 char     f_name[256];    /* filter name */
 PyObject *filters;
 PyObject *filter_values;

 /* Open the dataset. */
 if ( (dset = H5Dopen( loc_id, dset_name, H5P_DEFAULT )) < 0 ) {
   goto out;
 }

 /* Get the properties container */
 dcpl = H5Dget_create_plist(dset);
 /* Collect information about filters on chunked storage */
 if (H5D_CHUNKED==H5Pget_layout(dcpl)) {
   filters = PyDict_New();
    nf = H5Pget_nfilters(dcpl);
   if ((nf = H5Pget_nfilters(dcpl))>0) {
     for (i=0; i<nf; i++) {
       cd_nelmts = 20;
       H5Pget_filter(dcpl, i, &filt_flags, &cd_nelmts,
                     cd_values, sizeof(f_name), f_name, NULL);
       filter_values = PyTuple_New(cd_nelmts);
       for (j=0;j<(long)cd_nelmts;j++) {
         PyTuple_SetItem(filter_values, j, PyInt_FromLong(cd_values[j]));
       }
       PyMapping_SetItemString (filters, f_name, filter_values);
     }
   }
 }
 else {
   /* http://aspn.activestate.com/ASPN/Cookbook/Python/Recipe/52309 */
   Py_INCREF(Py_None);
   filters = Py_None;   /* Not chunked, so return None */
 }

 H5Pclose(dcpl);
 H5Dclose(dset);

return filters;

out:
 H5Dclose(dset);
 Py_INCREF(Py_None);
 return Py_None;        /* Not chunked, so return None */

}

/****************************************************************
**
**  get_objinfo(): Get information about the type of a child.
**
****************************************************************/
int get_objinfo(hid_t loc_id, const char *name) {
  herr_t     ret;            /* Generic return value         */
  H5O_info_t oinfo;

  /* Get type of the object, without emiting an error in case the
     node does not exist. */
  H5E_BEGIN_TRY {
    ret = H5Oget_info_by_name(loc_id, name, &oinfo, H5P_DEFAULT);
  } H5E_END_TRY;
  if (ret < 0)
    return -2;
  return oinfo.type;
}

/****************************************************************
**
**  get_linkinfo(): Get information about the type of a link.
**
****************************************************************/
int get_linkinfo(hid_t loc_id, const char *name) {
  herr_t     ret;            /* Generic return value         */
  H5L_info_t linfo;

  /* Get type of the link, without emiting an error in case the
     node does not exist. */
  H5E_BEGIN_TRY {
    ret = H5Lget_info(loc_id, name, &linfo, H5P_DEFAULT);
  } H5E_END_TRY;
  if (ret < 0)
    return -2;
  return linfo.type;
}

/****************************************************************
**
**  litercb(): Custom link iteration callback routine.
**
****************************************************************/
herr_t litercb(hid_t loc_id, const char *name, const H5L_info_t *info,
               void *data) {
  PyObject   **out_info=(PyObject **)data;
  PyObject   *strname;
  herr_t     ret;
  H5O_info_t oinfo;
  int        namedtypes = 0;

  strname = PyString_FromString(name);

  switch(info->type) {
    case H5L_TYPE_SOFT:
    case H5L_TYPE_EXTERNAL:
      PyList_Append(out_info[2], strname);
      break;
    case H5L_TYPE_ERROR:  /* XXX: check */
      PyList_Append(out_info[3], strname);
      break;
    case H5L_TYPE_HARD:
      /* Get type of the object and check it */
      ret = H5Oget_info_by_name(loc_id, name, &oinfo, H5P_DEFAULT);
      if (ret < 0)
          return -1;

      switch(oinfo.type) {
        case H5O_TYPE_GROUP:
          PyList_Append(out_info[0], strname);
          break;
        case H5O_TYPE_DATASET:
          PyList_Append(out_info[1], strname);
          break;
        case H5O_TYPE_NAMED_DATATYPE:
          ++namedtypes;
          break;
        case H5O_TYPE_UNKNOWN:
          PyList_Append(out_info[3], strname);
          break;
        default:
          /* should not happen */
          PyList_Append(out_info[3], strname);
      }
      break;
    default:
      /* should not happen */
      PyList_Append(out_info[3], strname);
  }
  Py_DECREF(strname);

  return 0 ;  /* Loop until no more objects remain in directory */
}

/****************************************************************
**
**  Giterate(): Group iteration routine.
**
****************************************************************/
PyObject *Giterate(hid_t parent_id, hid_t loc_id, const char *name) {
  hsize_t i=0;
  PyObject  *t, *tgroup, *tleave, *tlink, *tunknown;
  PyObject *info[4];

  info[0] = tgroup = PyList_New(0);
  info[1] = tleave = PyList_New(0);
  info[2] = tlink = PyList_New(0);
  info[3] = tunknown = PyList_New(0);

  /* Iterate over all the childs behind loc_id (parent_id+loc_id).
   * NOTE: using H5_INDEX_CRT_ORDER instead of H5_INDEX_NAME causes failures
   * in the test suite */
  H5Literate_by_name(parent_id, name, H5_INDEX_NAME, H5_ITER_NATIVE,
                     &i, litercb, info, H5P_DEFAULT);

  /* Create the tuple with the list of Groups and Datasets */
  t = PyTuple_New(4);
  PyTuple_SetItem(t, 0, tgroup);
  PyTuple_SetItem(t, 1, tleave);
  PyTuple_SetItem(t, 2, tlink);
  PyTuple_SetItem(t, 3, tunknown);

  return t;
}

/****************************************************************
**
**  aitercb(): Custom attribute iteration callback routine.
**
****************************************************************/
static herr_t aitercb( hid_t loc_id, const char *name,
                       const H5A_info_t *ainfo, void *op_data) {
  PyObject *strname;

  strname = PyString_FromString(name);
  /* Return the name of the attribute on op_data */
  PyList_Append(op_data, strname);
  Py_DECREF(strname);
  return(0);    /* Loop until no more attrs remain in object */
}


/****************************************************************
**
**  Aiterate(): Attribute set iteration routine.
**
****************************************************************/
PyObject *Aiterate(hid_t loc_id) {
  hsize_t i = 0;
  PyObject *attrlist;                  /* List where the attrnames are put */

  attrlist = PyList_New(0);
  H5Aiterate(loc_id, H5_INDEX_CRT_ORDER, H5_ITER_NATIVE, &i,
             (H5A_operator_t)aitercb, (void *)attrlist);

  return attrlist;
}


/****************************************************************
**
**  getHDF5ClassID(): Returns class ID for loc_id.name. -1 if error.
**
****************************************************************/
H5T_class_t getHDF5ClassID(hid_t loc_id,
                           const char *name,
                           H5D_layout_t *layout,
                           hid_t *type_id,
                           hid_t *dataset_id) {
   H5T_class_t  class_id;
   hid_t        plist;

   /* Open the dataset. */
   if ( (*dataset_id = H5Dopen( loc_id, name, H5P_DEFAULT )) < 0 )
     return -1;

   /* Get an identifier for the datatype. */
   *type_id = H5Dget_type( *dataset_id );

   /* Get the class. */
   class_id = H5Tget_class( *type_id );

   /* Get the layout of the datatype */
   plist = H5Dget_create_plist(*dataset_id);
   *layout = H5Pget_layout(plist);
   H5Pclose(plist);

   return class_id;

}


/* Helper routine that returns the rank, dims and byteorder for
   UnImplemented objects. 2004
*/

PyObject *H5UIget_info( hid_t loc_id,
                        const char *dset_name,
                        char *byteorder)
{
  hid_t       dataset_id;
  int         rank;
  hsize_t     *dims;
  hid_t       space_id;
  H5T_class_t class_id;
  H5T_order_t order;
  hid_t       type_id;
  PyObject    *t;
  int         i;

  /* Open the dataset. */
  if ( (dataset_id = H5Dopen( loc_id, dset_name, H5P_DEFAULT )) < 0 ) {
    Py_INCREF(Py_None);
    return Py_None;     /* Not chunked, so return None */
  }

  /* Get an identifier for the datatype. */
  type_id = H5Dget_type( dataset_id );

  /* Get the class. */
  class_id = H5Tget_class( type_id );

  /* Get the dataspace handle */
  if ( (space_id = H5Dget_space( dataset_id )) < 0 )
    goto out;

  /* Get rank */
  if ( (rank = H5Sget_simple_extent_ndims( space_id )) < 0 )
    goto out;

  /* Book resources for dims */
  dims = (hsize_t *)malloc(rank * sizeof(hsize_t));

  /* Get dimensions */
  if ( H5Sget_simple_extent_dims( space_id, dims, NULL) < 0 )
    goto out;

  /* Assign the dimensions to a tuple */
  t = PyTuple_New(rank);
  for(i=0;i<rank;i++) {
    /* I don't know if I should increase the reference count for dims[i]! */
    PyTuple_SetItem(t, i, PyInt_FromLong((long)dims[i]));
  }

  /* Release resources */
  free(dims);

  /* Terminate access to the dataspace */
  if ( H5Sclose( space_id ) < 0 )
    goto out;

  /* Get the byteorder */
  /* Only integer, float, time and enum classes can be byteordered */
  if ((class_id == H5T_INTEGER) || (class_id == H5T_FLOAT)
      || (class_id == H5T_BITFIELD) || (class_id == H5T_TIME)
      ||  (class_id == H5T_ENUM)) {
    order = H5Tget_order( type_id );
    if (order == H5T_ORDER_LE)
      strcpy(byteorder, "little");
    else if (order == H5T_ORDER_BE)
      strcpy(byteorder, "big");
    else {
      fprintf(stderr, "Error: unsupported byteorder: %d\n", order);
      goto out;
    }
  }
  else {
    strcpy(byteorder, "irrelevant");
  }

  /* End access to the dataset */
  H5Dclose( dataset_id );

  /* Return the dimensions tuple */
  return t;

out:
 H5Tclose( type_id );
 H5Dclose( dataset_id );
 Py_INCREF(Py_None);
 return Py_None;    /* Not chunked, so return None */

}


/* Extract a slice index from a PyLong, and store in *pi.  Silently
   reduce values larger than LONGLONG_MAX to LONGLONG_MAX, and
   silently boost values less than -LONGLONG_MAX to 0.  Return 0 on
   error, 1 on success.
*/
/* Note: This has been copied and modified from the original in
   Python/ceval.c so as to allow working with long long values.
   F. Alted 2005-05-08
*/

/* Replaced LONLONG_MAX by ll_max because AIX does define the former.
   F. Alted 2006-10-23
 */

hsize_t _PyEval_SliceIndex_modif(PyObject *v, hssize_t *pi)
{
  PY_LONG_LONG ll_max;

  /* I think it should be a more efficient way to know ll_max,
   but this should work on every platform, be 32 or 64 bits.
   F. Alted 2005-05-08
  */

/*  ll_max = (PY_LONG_LONG) (pow(2, 63) - 1); */ /* Works on Unix */
  ll_max = (PY_LONG_LONG) (pow(2, 62) - 1); /* Safer on Windows */

  if (v != NULL) {
    PY_LONG_LONG x;
    if (PyInt_Check(v)) {
      x = PyLong_AsLongLong(v);
    }
    else if (PyLong_Check(v)) {
      x = PyLong_AsLongLong(v);
    } else {
      PyErr_SetString(PyExc_TypeError,
                      "PyTables slice indices must be integers");
      return 0;
    }
    /* Truncate -- very long indices are truncated anyway */
    if (x > ll_max)
      x = ll_max;
    else if (x < -ll_max)
      x = -ll_max;
    *pi = x;
  }
  return 1;
}

/* This has been copied from the Python 2.3 sources in order to get a
   function similar to the method slice.indices(length) but that works
   with 64-bit ints and not only with ints.
 */

/* F. Alted 2005-05-08 */

hsize_t getIndicesExt(PyObject *s, hsize_t length,
                      hssize_t *start, hssize_t *stop, hssize_t *step,
                      hsize_t *slicelength)
{
        /* this is harder to get right than you might think */

        hssize_t defstart, defstop;
        PySliceObject *r = (PySliceObject *) s;

        if (r->step == Py_None) {
                *step = 1;
        }
        else {
                if (!_PyEval_SliceIndex_modif(r->step, step)) return -1;
                if ((PY_LONG_LONG)*step == 0) {
                        PyErr_SetString(PyExc_ValueError,
                                        "slice step cannot be zero");
                        return -1;
                }
        }

        defstart = (PY_LONG_LONG)*step < 0 ? length-1 : 0;
        defstop = (PY_LONG_LONG)*step < 0 ? -1 : length;

        if (r->start == Py_None) {
                *start = defstart;
        }
        else {
                if (!_PyEval_SliceIndex_modif(r->start, start)) return -1;
                if ((PY_LONG_LONG)*start < 0L) *start += length;
                if ((PY_LONG_LONG)*start < 0) *start = ((PY_LONG_LONG)*step < 0) ? -1 : 0;
                if ((PY_LONG_LONG)*start >= (PY_LONG_LONG)length)
                        *start = ((PY_LONG_LONG)*step < 0) ? length - 1 : length;
        }

        if (r->stop == Py_None) {
                *stop = defstop;
        }
        else {
                if (!_PyEval_SliceIndex_modif(r->stop, stop)) return -1;
                if ((PY_LONG_LONG)*stop < 0) *stop += length;
                if ((PY_LONG_LONG)*stop < 0) *stop = -1;
                if ((PY_LONG_LONG)*stop > (PY_LONG_LONG)length) *stop = length;
        }

        if (((PY_LONG_LONG)*step < 0 && (PY_LONG_LONG)*stop >= (PY_LONG_LONG)*start)
            || ((PY_LONG_LONG)*step > 0 && (PY_LONG_LONG)*start >= (PY_LONG_LONG)*stop)) {
                *slicelength = 0;
        }
        else if ((PY_LONG_LONG)*step < 0) {
                *slicelength = (*stop-*start+1)/(*step)+1;
        }
        else {
                *slicelength = (*stop-*start-1)/(*step)+1;
        }

        return 0;
}


/* The next provides functions to support a complex datatype.
   HDF5 does not provide an atomic type class for complex numbers
   so we make one from a HDF5 compound type class.

   Added by Tom Hedley <thedley@users.sourceforge.net> April 2004.
   Adapted to support Tables by F. Alted September 2004.
*/

/* Test whether the datatype is of class complex
   return 1 if it corresponds to our complex class, otherwise 0 */
/* This may be ultimately confused with nested types with 2 components
   called 'r' and 'i' and being floats, but in that case, the user
   most probably wanted to keep a complex type, so getting a complex
   instead of a nested type should not be a big issue (I hope!) :-/
   F. Alted 2005-05-23 */
int is_complex(hid_t type_id) {
  hid_t class_id, base_type_id;
  hid_t class1, class2;
  char *colname1, *colname2;
  int result = 0;
  hsize_t nfields;

  class_id = H5Tget_class(type_id);
  if (class_id == H5T_COMPOUND) {
    nfields = H5Tget_nmembers(type_id);
    if (nfields == 2) {
      colname1 = H5Tget_member_name(type_id, 0);
      colname2 = H5Tget_member_name(type_id, 1);
      if ((strcmp(colname1, "r") == 0) && (strcmp(colname2, "i") == 0)) {
        class1 = H5Tget_member_class(type_id, 0);
        class2 = H5Tget_member_class(type_id, 1);
        if (class1 == H5T_FLOAT && class2 == H5T_FLOAT)
          result = 1;
      }
      free(colname1);
      free(colname2);
    }
  }
  /* Is an Array of Complex? */
  else if (class_id == H5T_ARRAY) {
    /* Get the array base component */
    base_type_id = H5Tget_super(type_id);
    /* Call is_complex again */
    result = is_complex(base_type_id);
    H5Tclose(base_type_id);
  }
  return result;
}


/* Return the byteorder of a complex datatype.
   It is obtained from the real part, which is the first member. */
static H5T_order_t get_complex_order(hid_t type_id) {
  hid_t class_id, base_type_id;
  hid_t real_type = 0;
  H5T_order_t result = 0;

  class_id = H5Tget_class(type_id);
  if (class_id == H5T_COMPOUND) {
    real_type = H5Tget_member_type(type_id, 0);
  }
  else if (class_id == H5T_ARRAY) {
    /* Get the array base component */
    base_type_id = H5Tget_super(type_id);
    /* Get the type of real component. */
    real_type = H5Tget_member_type(base_type_id, 0);
    H5Tclose(base_type_id);
  }
  if ((class_id == H5T_COMPOUND) || (class_id == H5T_ARRAY)) {
    result = H5Tget_order(real_type);
    H5Tclose(real_type);
  }
  return result;
}


/* Return the byteorder of a HDF5 data type */
/* This is actually an extension of H5Tget_order to handle complex types */
herr_t get_order(hid_t type_id, char *byteorder) {
  H5T_order_t h5byteorder;
  /*
  hid_t class_id;

  class_id = H5Tget_class(type_id);
  */

  if (is_complex(type_id)) {
    h5byteorder = get_complex_order(type_id);
  }
  else {
    h5byteorder = H5Tget_order(type_id);
  }
  if (h5byteorder == H5T_ORDER_LE) {
    strcpy(byteorder, "little");
    return h5byteorder;
  }
  else if (h5byteorder == H5T_ORDER_BE ) {
    strcpy(byteorder, "big");
    return h5byteorder;
  }
  else if (h5byteorder == H5T_ORDER_NONE ) {
    strcpy(byteorder, "irrelevant");
    return h5byteorder;
  }
  else {
    /* This should never happen! */
    fprintf(stderr, "Error: unsupported byteorder <%d>\n", h5byteorder);
    strcpy(byteorder, "unsupported");
    return -1;
  }
}


/* Set the byteorder of type_id. */
/* This only works for datatypes that are not Complex. However,
   these types should already been created with correct byteorder */
herr_t set_order(hid_t type_id, const char *byteorder) {
  herr_t status=0;

  if (! is_complex(type_id)) {
    if (strcmp(byteorder, "little") == 0)
      status = H5Tset_order(type_id, H5T_ORDER_LE);
    else if (strcmp(byteorder, "big") == 0)
      status = H5Tset_order(type_id, H5T_ORDER_BE);
    else if (strcmp(byteorder, "irrelevant") == 0) {
      /* Do nothing because 'irrelevant' doesn't require setting the
         byteorder explicitely */
/*       status = H5Tset_order(type_id, H5T_ORDER_NONE ); */
    }
    else {
      fprintf(stderr, "Error: unsupported byteorder <%s>\n", byteorder);
      status = -1;
    }
  }
  return status;
}


/* Create a HDF5 atomic datatype that represents half precision floatting
   point numbers defined by numpy as float16. */
hid_t create_ieee_float16(const char *byteorder) {
  hid_t float_id;

  if (byteorder == NULL)
    float_id = H5Tcopy(H5T_NATIVE_FLOAT);
  else if (strcmp(byteorder, "little") == 0)
    float_id = H5Tcopy(H5T_IEEE_F32LE);
  else
    float_id = H5Tcopy(H5T_IEEE_F32BE);

  if (float_id < 0)
    return float_id;

  if (H5Tset_fields(float_id, 15, 10, 5, 0, 10) < 0)
    return -1;

  if (H5Tset_size(float_id, 2) < 0)
    return -1;

  if (H5Tset_ebias(float_id, 15) < 0)
    return -1;

  return float_id;
}


/* Create a HDF5 compound datatype that represents complex numbers
   defined by numpy as complex64. */
hid_t create_ieee_complex64(const char *byteorder) {
  hid_t float_id, complex_id;

  complex_id = H5Tcreate(H5T_COMPOUND, sizeof(npy_complex64));
  if (byteorder == NULL)
    float_id = H5Tcopy(H5T_NATIVE_FLOAT);
  else if (strcmp(byteorder, "little") == 0)
    float_id = H5Tcopy(H5T_IEEE_F32LE);
  else
    float_id = H5Tcopy(H5T_IEEE_F32BE);
  H5Tinsert(complex_id, "r", HOFFSET(npy_complex64, real), float_id);
  H5Tinsert(complex_id, "i", HOFFSET(npy_complex64, imag), float_id);
  H5Tclose(float_id);
  return complex_id;
}


/* Counterpart for complex128 */
hid_t create_ieee_complex128(const char *byteorder) {
  hid_t float_id, complex_id;

  complex_id = H5Tcreate(H5T_COMPOUND, sizeof(npy_complex128));
  if (byteorder == NULL)
    float_id = H5Tcopy(H5T_NATIVE_DOUBLE);
  else if (strcmp(byteorder, "little") == 0)
    float_id = H5Tcopy(H5T_IEEE_F64LE);
  else
    float_id = H5Tcopy(H5T_IEEE_F64BE);
  H5Tinsert(complex_id, "r", HOFFSET(npy_complex128, real), float_id);
  H5Tinsert(complex_id, "i", HOFFSET(npy_complex128, imag), float_id);
  H5Tclose(float_id);
  return complex_id;
}


/* Return the number of significant bits in the real and imaginary parts */
/* This is actually an extension of H5Tget_precision to handle complex types */
size_t get_complex_precision(hid_t type_id) {
  hid_t real_type;
  size_t result;
  real_type = H5Tget_member_type(type_id, 0);
  result = H5Tget_precision(real_type);
  H5Tclose(real_type);
  return result;
}

/* End of complex additions */


/* The get_len_of_range has been taken from Python interpreter */

/* Return number of items in range/xrange (lo, hi, step).  step > 0
 * required.  Return a value < 0 if & only if the true value is too
 * large to fit in a signed long.
 */
hsize_t get_len_of_range(hsize_t lo, hsize_t hi, hsize_t step)
{
  /* -------------------------------------------------------------
     If lo >= hi, the range is empty.
     Else if n values are in the range, the last one is
     lo + (n-1)*step, which must be <= hi-1.  Rearranging,
     n <= (hi - lo - 1)/step + 1, so taking the floor of the RHS gives
     the proper value.  Since lo < hi in this case, hi-lo-1 >= 0, so
     the RHS is non-negative and so truncation is the same as the
     floor.  Letting M be the largest positive long, the worst case
     for the RHS numerator is hi=M, lo=-M-1, and then
     hi-lo-1 = M-(-M-1)-1 = 2*M.  Therefore unsigned long has enough
     precision to compute the RHS exactly.
     Note: We are using here 64 bit ints because PyTables can deal
     with 64-bit addresses even on 32-bit platforms.
     F. Alted 2006-09-25
     ---------------------------------------------------------------*/
  hsize_t n = 0;
  if (lo < hi) {
    hsize_t diff = hi - lo - 1;
    n = (hsize_t)(diff / step + 1);
  }
  return n;
}


/* Truncate the dataset to at most size rows  */
herr_t truncate_dset( hid_t dataset_id,
                      const int maindim,
                      const hsize_t size)
{

 hid_t    space_id;
 hsize_t  *dims = NULL;
 int      rank;

  /* Get the dataspace handle */
 if ( (space_id = H5Dget_space(dataset_id)) < 0 )
  goto out;

 /* Get the rank */
 if ( (rank = H5Sget_simple_extent_ndims(space_id)) < 0 )
   goto out;

 if (rank) {    /* multidimensional case */
   /* Book some memory for the selections */
   dims = (hsize_t *)malloc(rank*sizeof(hsize_t));

   /* Get dataset dimensionality */
   if ( H5Sget_simple_extent_dims(space_id, dims, NULL) < 0 )
     goto out;

   /* Truncate the EArray */
   dims[maindim] = size;
   if ( H5Dset_extent(dataset_id, dims) < 0 )
     goto out;

   /* Release resources */
   free(dims);
 }
 else {         /* scalar case (should never enter here) */
     printf("A scalar Array cannot be truncated!.\n");
     goto out;
 }

 /* Free resources */
 if ( H5Sclose(space_id) < 0 )
   return -1;

 return 0;

out:
 if (dims) free(dims);
 return -1;
}

<<<<<<< HEAD
/*
 * Helpers for management of HDF5 drivers
 */

/* DIRECT driver */
#ifdef H5_HAVE_DIRECT

herr_t set_fapl_direct(hid_t fapl_id, size_t alignment, size_t block_size,
                       size_t cbuf_size)
{
 return H5Pset_fapl_direct(fapl_id, alignment, block_size, cbuf_size);
}

#else /* H5_HAVE_DIRECT */

herr_t set_fapl_direct(hid_t fapl_id, size_t alignment, size_t block_size,
                       size_t cbuf_size)
{
 return -1;
}

#endif /* H5_HAVE_DIRECT */


/* WINDOWS driver */
#ifdef H5_HAVE_WINDOWS

herr_t set_fapl_windows(hid_t fapl_id)
{
 return H5Pset_fapl_windows(fapl_id);
}

#else /* H5_HAVE_WINDOWS */

herr_t set_fapl_windows(hid_t fapl_id)
{
 return -1;
}

#endif /* H5_HAVE_WINDOWS */
=======

#if (HAVE_IMAGE_FILE == 1)
/* HDF5 version >= 1.8.9 */

herr_t pt_H5Pset_file_image(hid_t fapl_id, void *buf_ptr, size_t buf_len) {
 return H5Pset_file_image(fapl_id, buf_ptr, buf_len);
}

ssize_t pt_H5Fget_file_image(hid_t file_id, void *buf_ptr, size_t buf_len) {
 return H5Fget_file_image(file_id, buf_ptr, buf_len);
}

#else /* (HAVE_IMAGE_FILE == 1) */
/* HDF5 version < 1.8.9 */

herr_t pt_H5Pset_file_image(hid_t fapl_id, void *buf_ptr, size_t buf_len) {
 return -1;
}

ssize_t pt_H5Fget_file_image(hid_t file_id, void *buf_ptr, size_t buf_len) {
 return -1;
}
#endif /* (HAVE_IMAGE_FILE == 1) */
>>>>>>> 75fec5a4
<|MERGE_RESOLUTION|>--- conflicted
+++ resolved
@@ -927,7 +927,7 @@
  return -1;
 }
 
-<<<<<<< HEAD
+
 /*
  * Helpers for management of HDF5 drivers
  */
@@ -968,7 +968,7 @@
 }
 
 #endif /* H5_HAVE_WINDOWS */
-=======
+
 
 #if (HAVE_IMAGE_FILE == 1)
 /* HDF5 version >= 1.8.9 */
@@ -991,5 +991,4 @@
 ssize_t pt_H5Fget_file_image(hid_t file_id, void *buf_ptr, size_t buf_len) {
  return -1;
 }
-#endif /* (HAVE_IMAGE_FILE == 1) */
->>>>>>> 75fec5a4
+#endif /* (HAVE_IMAGE_FILE == 1) */