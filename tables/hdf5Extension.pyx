# -*- coding: utf-8 -*-

########################################################################
#
# License: BSD
# Created: September 21, 2002
# Author:  Francesc Alted - faltet@pytables.com
#
# $Id$
#
########################################################################

"""Cython interface between several PyTables classes and HDF5 library.

Classes (type extensions):

    File
    AttributeSet
    Node
    Leaf
    Group
    Array
    VLArray
    UnImplemented

Functions:

Misc variables:
"""

import os
import cPickle
import warnings

import numpy

from tables.exceptions import HDF5ExtError, DataTypeWarning

from tables.utils import (checkFileAccess, byteorders, correct_byteorder,
  SizeType)

from tables.atom import Atom

from tables.description import descr_from_dtype

from tables.utilsExtension import (encode_filename, setBloscMaxThreads,
  AtomToHDF5Type, AtomFromHDF5Type,
  HDF5ToNPExtType, createNestedType)


from utilsExtension cimport malloc_dims, get_native_type


# Types, constants, functions, classes & other objects from everywhere
from libc.stdlib cimport malloc, free
from libc.string cimport strdup
from numpy cimport import_array, ndarray
from cpython cimport (PyString_AsString, PyString_FromStringAndSize,
    PyString_Check)


from definitions cimport (const_char, uintptr_t, hid_t, herr_t, hsize_t, hvl_t,
  H5S_seloper_t, H5D_FILL_VALUE_UNDEFINED,
  H5O_TYPE_UNKNOWN, H5O_TYPE_GROUP, H5O_TYPE_DATASET, H5O_TYPE_NAMED_DATATYPE,
  H5L_TYPE_ERROR, H5L_TYPE_HARD, H5L_TYPE_SOFT, H5L_TYPE_EXTERNAL,
  H5T_class_t, H5T_sign_t, H5T_NATIVE_INT,
  H5F_SCOPE_GLOBAL, H5F_ACC_TRUNC, H5F_ACC_RDONLY, H5F_ACC_RDWR,
  H5P_DEFAULT, H5P_FILE_ACCESS,
  H5S_SELECT_SET, H5S_SELECT_AND, H5S_SELECT_NOTB,
  H5Fcreate, H5Fopen, H5Fclose, H5Fflush, H5Fget_vfd_handle,
  H5Gcreate, H5Gopen, H5Gclose, H5Ldelete, H5Lmove,
  H5Dopen, H5Dclose, H5Dread, H5Dwrite, H5Dget_type,
  H5Dget_space, H5Dvlen_reclaim, H5Dget_storage_size, H5Dvlen_get_buf_size,
  H5Tclose, H5Tis_variable_str, H5Tget_sign,
  H5Adelete,
  H5Pcreate, H5Pset_cache, H5Pclose,
<<<<<<< HEAD
  H5Pset_fapl_sec2, H5Pset_fapl_log,
  H5Pset_fapl_stdio, H5Pset_fapl_core,
=======
  H5Pset_fapl_core, H5Pset_fapl_sec2, H5Pset_fapl_stdio,
>>>>>>> 75fec5a4
  H5Sselect_all, H5Sselect_elements, H5Sselect_hyperslab,
  H5Screate_simple, H5Sclose,
  H5ATTRset_attribute, H5ATTRset_attribute_string,
  H5ATTRget_attribute, H5ATTRget_attribute_string,
  H5ATTRget_attribute_vlen_string_array,
  H5ATTRfind_attribute, H5ATTRget_type_ndims, H5ATTRget_dims,
  H5ARRAYget_ndims, H5ARRAYget_info,
  set_cache_size, get_objinfo, get_linkinfo, Giterate, Aiterate, H5UIget_info,
  get_len_of_range, conv_float64_timeval32, truncate_dset,
<<<<<<< HEAD
  H5_HAVE_DIRECT_DRIVER, set_fapl_direct,
  H5_HAVE_WINDOWS_DRIVER, set_fapl_windows)
=======
  pt_H5Pset_file_image, pt_H5Fget_file_image, HAVE_IMAGE_FILE)
>>>>>>> 75fec5a4


# Include conversion tables
include "convtypetables.pxi"

#-------------------------------------------------------------------


# Functions from HDF5 ARRAY (this is not part of HDF5 HL; it's private)
cdef extern from "H5ARRAY.h" nogil:

  herr_t H5ARRAYmake(hid_t loc_id, char *dset_name, char *obversion,
                     int rank, hsize_t *dims, int extdim,
                     hid_t type_id, hsize_t *dims_chunk, void *fill_data,
                     int complevel, char  *complib, int shuffle,
                     int fletcher32, void *data)

  herr_t H5ARRAYappend_records(hid_t dataset_id, hid_t type_id,
                               int rank, hsize_t *dims_orig,
                               hsize_t *dims_new, int extdim, void *data )

  herr_t H5ARRAYwrite_records(hid_t dataset_id, hid_t type_id,
                              int rank, hsize_t *start, hsize_t *step,
                              hsize_t *count, void *data)

  herr_t H5ARRAYread(hid_t dataset_id, hid_t type_id,
                     hsize_t start, hsize_t nrows, hsize_t step,
                     int extdim, void *data)

  herr_t H5ARRAYreadSlice(hid_t dataset_id, hid_t type_id,
                          hsize_t *start, hsize_t *stop,
                          hsize_t *step, void *data)

  herr_t H5ARRAYreadIndex(hid_t dataset_id, hid_t type_id, int notequal,
                          hsize_t *start, hsize_t *stop, hsize_t *step,
                          void *data)

  herr_t H5ARRAYget_chunkshape(hid_t dataset_id, int rank, hsize_t *dims_chunk)

  herr_t H5ARRAYget_fill_value( hid_t dataset_id, hid_t type_id,
                                int *status, void *value)


# Functions for dealing with VLArray objects
cdef extern from "H5VLARRAY.h" nogil:

  herr_t H5VLARRAYmake( hid_t loc_id, char *dset_name, char *obversion,
                        int rank, hsize_t *dims, hid_t type_id,
                        hsize_t chunk_size, void *fill_data, int complevel,
                        char *complib, int shuffle, int flecther32,
                        void *data)

  herr_t H5VLARRAYappend_records( hid_t dataset_id, hid_t type_id,
                                  int nobjects, hsize_t nrecords,
                                  void *data )

  herr_t H5VLARRAYmodify_records( hid_t dataset_id, hid_t type_id,
                                  hsize_t nrow, int nobjects,
                                  void *data )

  herr_t H5VLARRAYget_info( hid_t dataset_id, hid_t type_id,
                            hsize_t *nrecords, char *base_byteorder)


#----------------------------------------------------------------------------

# Initialization code

# The numpy API requires this function to be called before
# using any numpy facilities in an extension module.
import_array()

#---------------------------------------------------------------------------

# Helper functions

cdef hsize_t *npy_malloc_dims(int rank, npy_intp *pdims):
  """Returns a malloced hsize_t dims from a npy_intp *pdims."""

  cdef int i
  cdef hsize_t *dims

  dims = NULL
  if rank > 0:
    dims = <hsize_t *>malloc(rank * sizeof(hsize_t))
    for i from 0 <= i < rank:
      dims[i] = pdims[i]
  return dims


cdef object getshape(int rank, hsize_t *dims):
  """Return a shape (tuple) from a dims C array of rank dimensions."""

  cdef int i
  cdef object shape

  shape = []
  for i from 0 <= i < rank:
    shape.append(SizeType(dims[i]))

  return tuple(shape)


# Helper function for quickly fetch an attribute string
cdef object get_attribute_string_or_none(node_id, attr_name):
  """Returns a string attribute if it exists in node_id.

  It returns ``None`` in case it don't exists (or there have been problems
  reading it).
  """

  cdef char *attr_value
  cdef object retvalue

  attr_value = NULL
  retvalue = None   # Default value
  if H5ATTRfind_attribute(node_id, attr_name):
    ret = H5ATTRget_attribute_string(node_id, attr_name, &attr_value)
    if ret < 0:
      return None
    retvalue = numpy.string_(attr_value)
    # Important to release attr_value, because it has been malloc'ed!
    if attr_value:
      free(<void *>attr_value)

  return retvalue


# Get the numpy dtype scalar attribute from an HDF5 type as fast as possible
cdef object get_dtype_scalar(hid_t type_id, H5T_class_t class_id,
                             size_t itemsize):
  cdef H5T_sign_t sign
  cdef object stype

  if class_id == H5T_BITFIELD:
    stype = "b1"
  elif class_id ==  H5T_INTEGER:
    # Get the sign
    sign = H5Tget_sign(type_id)
    if (sign > 0):
      stype = "i%s" % (itemsize)
    else:
      stype = "u%s" % (itemsize)
  elif class_id ==  H5T_FLOAT:
    stype = "f%s" % (itemsize)
  elif class_id ==  H5T_STRING:
    if H5Tis_variable_str(type_id):
      raise TypeError("variable length strings are not supported yet")
    stype = "S%s" % (itemsize)

  # Try to get a NumPy type.  If this can't be done, return None.
  try:
    ntype = numpy.dtype(stype)
  except TypeError:
    ntype = None
  return ntype


<<<<<<< HEAD
_supported_drivers = (
    "H5FD_SEC2",
    "H5FD_DIRECT",
    #"H5FD_LOG",
    "H5FD_WINDOWS",
    "H5FD_STDIO",
    "H5FD_CORE",
    #"H5FD_FAMILY",
    #"H5FD_MULTI",
    #"H5FD_SPLIT",
    #"H5FD_MPIO",
    #"H5FD_MPIPOSIX",
    #"H5FD_STREAM",
)

HAVE_DIRECT_DRIVER = bool(H5_HAVE_DIRECT_DRIVER)
HAVE_WINDOWS_DRIVER = bool(H5_HAVE_WINDOWS_DRIVER)
=======
_supported_drivers = [
        "H5FD_SEC2",
        "H5FD_STDIO",
        "H5FD_CORE",
        "H5FD_CORE_INMEMORY",
        #"H5FD_DIRECT",
    ]
>>>>>>> 75fec5a4

# Type extensions declarations (these are subclassed by PyTables
# Python classes)

cdef class File:
  cdef hid_t   file_id
  cdef hid_t   access_plist
  cdef object  name


  def _g_new(self, name, pymode, **params):
    cdef herr_t err = 0
<<<<<<< HEAD
    #cdef bytes logfile_name

    # Check if we can handle the driver
    driver = params["DRIVER"]
    if driver is not None and driver not in _supported_drivers:
      raise ValueError("Invalid or not supported driver: '%s'" % driver)
=======
    cdef size_t img_buf_len = 0
    cdef void *img_buf_p = NULL

    # Check if we can handle the driver
    driver = params['DRIVER']
    if driver != None and not driver in _supported_drivers:
      raise NotImplementedError("File driver '%s' is not implemented. "
        "Please choose one of the following drivers: %s " % (driver,
                                                    _supported_drivers))
>>>>>>> 75fec5a4

    # Create a new file using default properties
    self.name = name

    # Encode the filename in case it is unicode
    encname = encode_filename(name)

    # These fields can be seen from Python.
    self._v_new = None  # this will be computed later
    # """Is this file going to be created from scratch?"""

    self._isPTFile = True  # assume a PyTables file by default
    # """Does this HDF5 file have a PyTables format?"""

<<<<<<< HEAD
=======
    # After the following check we can be quite sure
    # that the file or directory exists and permissions are right.
    # But only if we are using file backed storage.
    if driver != 'H5FD_CORE_INMEMORY':
      checkFileAccess(name, pymode)

>>>>>>> 75fec5a4
    assert pymode in ('r', 'r+', 'a', 'w'), ("an invalid mode string ``%s`` "
           "passed the ``checkFileAccess()`` test; "
           "please report this to the authors" % pymode)

    # After the following check we can be quite sure
    # that the file or directory exists and permissions are right.
    # But only if we are using file backed storage.
    if driver != "H5FD_CORE" or params.get("DRIVER_CORE_BACKING_STORE", True):
      checkFileAccess(name, pymode)

    # Should a new file be created?
<<<<<<< HEAD
    exists = os.path.exists(name)
    self._v_new = not (pymode in ('r', 'r+') or (pymode == 'a' and exists))

    # File access property list
    access_plist = H5Pcreate(H5P_FILE_ACCESS)

    # Set the I/O driver
    if driver == "H5FD_SEC2":
      err = H5Pset_fapl_sec2(access_plist)
    elif driver == "H5FD_DIRECT":
      if H5_HAVE_DIRECT_DRIVER:
        H5Pclose(access_plist)
        raise RuntimeError("The H5FD_DIRECT driver is not available")
      err = set_fapl_direct(access_plist,
                            params["DRIVER_DIRECT_ALIGNMENT"],
                            params["DRIVER_DIRECT_BLOCK_SIZE"],
                            params["DRIVER_DIRECT_CBUF_SIZE"])
    #elif driver == "H5FD_LOG":
    #  if "DRIVER_LOG_FILE" not in params:
    #    H5Pclose(access_plist)
    #    raise ValueError("The DRIVER_LOG_FILE parameter is required for "
    #                     "the H5FD_LOG driver")
    #  logfile_name = encode_filename(params["DRIVER_LOG_FILE"])
    #  err = H5Pset_fapl_log(access_plist,
    #                        <char*>logfile_name,
    #                        params["DRIVER_LOG_FLAGS"],
    #                        params["DRIVER_LOG_BUF_SIZE"])
    elif driver == "H5FD_WINDOWS":
      if H5_HAVE_WINDOWS_DRIVER:
        H5Pclose(access_plist)
        raise RuntimeError("The H5FD_WINDOWS driver is not available")
      err = set_fapl_windows(access_plist)
    elif driver == "H5FD_STDIO":
      err = H5Pset_fapl_stdio(access_plist)
    elif driver == "H5FD_CORE":
      err = H5Pset_fapl_core(access_plist,
                             params["DRIVER_CORE_INCREMENT"],
                             params["DRIVER_CORE_BACKING_STORE"])
    #elif driver == "H5FD_FAMILY":
    #  H5Pset_fapl_family(access_plist,
    #                     params["DRIVER_FAMILY_MEMB_SIZE"],
    #                     fapl_id)
    #elif driver == "H5FD_MULTI":
    #  err = H5Pset_fapl_multi(access_plist, memb_map, memb_fapl, memb_name,
    #                          memb_addr, relax)
    #elif driver == "H5FD_SPLIT":
    #  err = H5Pset_fapl_split(access_plist, meta_ext, meta_plist_id, raw_ext,
    #                          raw_plist_id)
    if err < 0:
      e = HDF5ExtError("Unable to set the file access property list")
      H5Pclose(access_plist)
      raise e
=======
    if driver != 'H5FD_CORE_INMEMORY':
      exists = os.path.exists(name)
    else:
      if PyString_Check(params['H5FD_CORE_INMEMORY_IMAGE']):
        exists = True
      else:
        exists = False

    self._v_new = not (pymode in ('r', 'r+') or (pymode == 'a' and exists))

    # create the file access property list
    access_plist = H5Pcreate(H5P_FILE_ACCESS)

    # The line below uses the CORE driver for doing I/O from memory, not disk
    # In general it is a bad idea to do this because HDF5 will have to load
    # the contents of the file on disk prior to operate, which takes time and
    # resources.
    # F. Alted 2010-04-15

    if driver == 'H5FD_STDIO':
      H5Pset_fapl_stdio(access_plist)
    elif driver == 'H5FD_SEC2':
      H5Pset_fapl_sec2(access_plist)
    elif driver == 'H5FD_CORE':
      H5Pset_fapl_core(access_plist,
                       params['H5FD_CORE_INCREMENT'],
                       params['H5FD_CORE_BACKING_STORE'])
    elif driver == 'H5FD_CORE_INMEMORY':
      image = params.get('H5FD_CORE_INMEMORY_IMAGE')

      if not HAVE_IMAGE_FILE:
        raise RuntimeError("Support for image files is only availabe in "
                           "HDF5 >= 1.8.9")

      if pymode in ('r', 'r+') and not PyString_Check(image):
        raise TypeError("H5FD_CORE_INMEMORY driver needs a string passed as "
                        "H5FD_CORE_INMEMORY_IMAGE argument")

      H5Pset_fapl_core(access_plist,
                       params['H5FD_CORE_INCREMENT'],
                       params['H5FD_CORE_BACKING_STORE'])

      if image:
        img_buf_len = len(params['H5FD_CORE_INMEMORY_IMAGE'])
        img_buf_p = <void *>PyString_AsString(image)
        err = pt_H5Pset_file_image(access_plist, img_buf_p, img_buf_len)
        if err < 0:
          raise HDF5ExtError("Unable to set the file image")
>>>>>>> 75fec5a4

    # Set parameters for chunk cache
    H5Pset_cache(access_plist, 0,
                 params["CHUNK_CACHE_NELMTS"],
                 params["CHUNK_CACHE_SIZE"],
                 params["CHUNK_CACHE_PREEMPT"])

    if pymode == 'r':
      self.file_id = H5Fopen(encname, H5F_ACC_RDONLY, access_plist)
    elif pymode == 'r+':
      self.file_id = H5Fopen(encname, H5F_ACC_RDWR, access_plist)
    elif pymode == 'a':
      if exists:
        # A test for logging.
        ## H5Pset_sieve_buf_size(access_plist, 0)
        ## H5Pset_fapl_log (access_plist, "test.log", H5FD_LOG_LOC_WRITE, 0)
        self.file_id = H5Fopen(encname, H5F_ACC_RDWR, access_plist)
      else:
        self.file_id = H5Fcreate(encname, H5F_ACC_TRUNC, H5P_DEFAULT,
                                 access_plist)
    elif pymode == 'w':
      self.file_id = H5Fcreate(encname, H5F_ACC_TRUNC, H5P_DEFAULT,
                               access_plist)

    if self.file_id < 0:
        e = HDF5ExtError("Unable to open/create file '%s'" % name)
        H5Pclose(access_plist)
        raise e

    H5Pclose(access_plist)

    # Set the cache size
    set_cache_size(self.file_id, params["METADATA_CACHE_SIZE"])

    # Set the maximum number of threads for Blosc
    setBloscMaxThreads(params["MAX_BLOSC_THREADS"])


  # XXX: add the possibility to pass a pre-allocated buffer
  def get_file_image(self):
    cdef ssize_t size = 0
    cdef size_t buf_len = 0
    cdef object image

    self.flush()

    # retrieve the size of the buffer for the file image
    size = pt_H5Fget_file_image(self.file_id, NULL, buf_len)
    if size < 0:
      raise HDF5ExtError("Unable to retrieve the size of the buffer for the "
                         "file image.  Plese note that not all drivers "
                         "provide support for image files.")

    # allocate the momory buffer
    image = PyString_FromStringAndSize(NULL, size)
    if not image:
      raise RuntimeError("Unable to allecote meomory fir the file image")

    buf_len = size
    size = pt_H5Fget_file_image(self.file_id, PyString_AsString(image),
                                buf_len)
    if size < 0:
      raise HDF5ExtError("Unable to retrieve the file image. "
                         "Plese note that not all drivers provide support "
                         "for image files.")

    return image


  # Accessor definitions
  def _getFileId(self):
    return self.file_id


  def fileno(self):
    """Return the underlying OS integer file descriptor.

    This is needed for lower-level file interfaces, such as the ``fcntl``
    module.
    """

    cdef void *file_handle
    cdef uintptr_t *descriptor
    cdef herr_t err
    err = H5Fget_vfd_handle(self.file_id, H5P_DEFAULT, &file_handle)
    if err < 0:
      raise HDF5ExtError(
        "Problems getting file descriptor for file ``%s``" % self.name)
    # Convert the 'void *file_handle' into an 'int *descriptor'
    descriptor = <uintptr_t *>file_handle
    return descriptor[0]


  def _flushFile(self, scope):
    # Close the file
    H5Fflush(self.file_id, scope)


  def _closeFile(self):
    # Close the file
    H5Fclose( self.file_id )
    self.file_id = 0    # Means file closed


  # This method is moved out of scope, until we provide code to delete
  # the memory booked by this extension types
  def __dealloc__(self):
    cdef int ret
    if self.file_id > 0:
      # Close the HDF5 file because user didn't do that!
      ret = H5Fclose(self.file_id)
      if ret < 0:
        raise HDF5ExtError("Problems closing the file '%s'" % self.name)



cdef class AttributeSet:
  cdef char    *name


  def _g_new(self, node):
    # Initialize the C attributes of Node object
    self.name =  PyString_AsString(node._v_name)


  def _g_listAttr(self, node):
    "Return a tuple with the attribute list"
    a = Aiterate(node._v_objectID)
    return a


  def _g_setAttr(self, node, char *name, object value):
    """Save Python or NumPy objects as HDF5 attributes.

    Scalar Python objects, scalar NumPy & 0-dim NumPy objects will all be
    saved as H5T_SCALAR type.  N-dim NumPy objects will be saved as H5T_ARRAY
    type.
    """

    cdef int ret
    cdef hid_t dset_id, type_id
    cdef hsize_t *dims
    cdef ndarray ndv
    cdef object byteorder, rabyteorder, baseatom

    # The dataset id of the node
    dset_id = node._v_objectID

    # Convert a NumPy scalar into a NumPy 0-dim ndarray
    if isinstance(value, numpy.generic):
      value = numpy.array(value)

    # Check if value is a NumPy ndarray and of a supported type
    if (isinstance(value, numpy.ndarray) and
        value.dtype.kind in ('V', 'S', 'b', 'i', 'u', 'f', 'c')):
      value = numpy.array(value)  # to get a contiguous array.  Fixes #270.
      if value.dtype.kind == 'V':
        description, rabyteorder = descr_from_dtype(value.dtype)
        byteorder = byteorders[rabyteorder]
        type_id = createNestedType(description, byteorder)
      else:
        # Get the associated native HDF5 type of the scalar type
        baseatom = Atom.from_dtype(value.dtype.base)
        byteorder = byteorders[value.dtype.byteorder]
        type_id = AtomToHDF5Type(baseatom, byteorder)
      # Get dimensionality info
      ndv = <ndarray>value
      dims = npy_malloc_dims(ndv.ndim, ndv.shape)
      # Actually write the attribute
      ret = H5ATTRset_attribute(dset_id, name, type_id,
                                ndv.ndim, dims, ndv.data)
      if ret < 0:
        raise HDF5ExtError("Can't set attribute '%s' in node:\n %s." %
                           (name, self._v_node))
      # Release resources
      free(<void *>dims)
      H5Tclose(type_id)
    else:
      # Object cannot be natively represented in HDF5.
      # Unicode attributes has to be pickled until we can definitely switch
      # to HDF5 1.8.x, where Unicode datatype is supported natively.
      if (isinstance(value, numpy.ndarray) and
          value.dtype.kind == 'U' and
          value.shape == ()):
        value = value[()]
      # Convert this object to a null-terminated string
      # (binary pickles are not supported at this moment)
      value = cPickle.dumps(value, 0)
      ret = H5ATTRset_attribute_string(dset_id, name, value)

    return


  # Get attributes
  def _g_getAttr(self, node, char *attrname):
    """Get HDF5 attributes and retrieve them as NumPy objects.

    H5T_SCALAR types will be retrieved as scalar NumPy.
    H5T_ARRAY types will be retrieved as ndarray NumPy objects.
    """

    cdef hsize_t *dims
    cdef H5T_class_t class_id
    cdef size_t type_size
    cdef hid_t mem_type, dset_id, type_id, native_type
    cdef int rank, ret, enumtype
    cdef void *rbuf
    cdef char *str_value, **str_values = NULL
    cdef ndarray ndvalue
    cdef object shape, stype_atom, shape_atom, retvalue
    cdef int i, nelements

    # The dataset id of the node
    dset_id = node._v_objectID
    dims = NULL

    ret = H5ATTRget_type_ndims(dset_id, attrname, &type_id, &class_id,
                               &type_size, &rank )
    if ret < 0:
      raise HDF5ExtError("Can't get type info on attribute %s in node %s." %
                         (attrname, self.name))

    # Call a fast function for scalar values and typical class types
    if (rank == 0 and class_id == H5T_STRING):
      ret = H5ATTRget_attribute_string(dset_id, attrname, &str_value)
      if ret < 0:
        raise HDF5ExtError("Can't read attribute %s in node %s." %
                           (attrname, self.name))
      retvalue = numpy.string_(str_value)
      # Important to release attr_value, because it has been malloc'ed!
      if str_value:
        free(str_value)
      H5Tclose(type_id)
      return retvalue
    elif (rank == 0 and class_id in (H5T_BITFIELD, H5T_INTEGER, H5T_FLOAT)):
      dtype_ = get_dtype_scalar(type_id, class_id, type_size)
      if dtype_ is None:
        warnings.warn("Unsupported type for attribute '%s' in node '%s'. "
                      "Offending HDF5 class: %d" % (attrname, self.name,
                                                    class_id), DataTypeWarning)
        self._v_unimplemented.append(attrname)
        return None
      shape = ()
    else:
      # General case

      # Get the dimensional info
      dims = <hsize_t *>malloc(rank * sizeof(hsize_t))
      ret = H5ATTRget_dims(dset_id, attrname, dims)
      if ret < 0:
        raise HDF5ExtError("Can't get dims info on attribute %s in node %s." %
                           (attrname, self.name))
      shape = getshape(rank, dims)
      # dims is not needed anymore
      free(<void *> dims)

      # Get the NumPy dtype from the type_id
      try:
        stype_, shape_ = HDF5ToNPExtType(type_id, pure_numpy_types=True)
        dtype_ = numpy.dtype(stype_, shape_)
      except TypeError:
        if class_id == H5T_STRING and H5Tis_variable_str(type_id):
          nelements = H5ATTRget_attribute_vlen_string_array(dset_id, attrname,
                                                            &str_values)
          if nelements < 0:
            raise HDF5ExtError("Can't read attribute %s in node %s." %
                               (attrname, self.name))

          #vl = [<char*>str_values[i] for i in range(nelements)]
          retvalue = numpy.array(
            [<char*>str_values[i] for i in range(nelements)], "O8")
          retvalue.shape = shape

          # Important to release attr_value, because it has been malloc'ed!
          for i in range(nelements):
            free(str_values[i]);
          free(str_values)

          return retvalue

        # This class is not supported. Instead of raising a TypeError, issue a
        # warning explaining the problem. This will allow to continue browsing
        # native HDF5 files, while informing the user about the problem.
        warnings.warn("Unsupported type for attribute '%s' in node '%s'. "
                      "Offending HDF5 class: %d" % (attrname, self.name,
                                                    class_id), DataTypeWarning)
        self._v_unimplemented.append(attrname)
        return None

    # Get the native type (so that it is HDF5 who is the responsible to deal
    # with non-native byteorders on-disk)
    native_type_id = get_native_type(type_id)

    # Get the container for data
    ndvalue = numpy.empty(dtype=dtype_, shape=shape)
    # Get the pointer to the buffer data area
    rbuf = ndvalue.data
    # Actually read the attribute from disk
    ret = H5ATTRget_attribute(dset_id, attrname, native_type_id, rbuf)
    if ret < 0:
      raise HDF5ExtError("Attribute %s exists in node %s, but can't get it." %
                         (attrname, self.name))
    H5Tclose(native_type_id)
    H5Tclose(type_id)

    if rank > 0:    # multidimensional case
      retvalue = ndvalue
    else:
      retvalue = ndvalue[()]   # 0-dim ndarray becomes a NumPy scalar

    return retvalue


  def _g_remove(self, node, attrname):
    cdef int ret
    cdef hid_t dset_id

    # The dataset id of the node
    dset_id = node._v_objectID

    ret = H5Adelete(dset_id, attrname)
    if ret < 0:
      raise HDF5ExtError("Attribute '%s' exists in node '%s', but cannot be "
                         "deleted." % (attrname, self.name))




cdef class Node:
  # Instance variables declared in .pxd


  def _g_new(self, where, name, init):
    self.name = strdup(<char *>name)
    # """The name of this node in its parent group."""
    self.parent_id = where._v_objectID
    # """The identifier of the parent group."""


  def _g_delete(self, parent):
    cdef int ret

    # Delete this node
    ret = H5Ldelete(parent._v_objectID, self.name, H5P_DEFAULT)
    if ret < 0:
      raise HDF5ExtError("problems deleting the node ``%s``" % self.name)
    return ret


  def __dealloc__(self):
    free(<void *>self.name)
    self.parent_id = 0



cdef class Group(Node):
  cdef hid_t   group_id


  def _g_create(self):
    cdef hid_t ret

    # Create a new group
    ret = H5Gcreate(self.parent_id, self.name, H5P_DEFAULT, H5P_DEFAULT,
                    H5P_DEFAULT)
    if ret < 0:
      raise HDF5ExtError("Can't create the group %s." % self.name)
    self.group_id = ret
    return self.group_id


  def _g_open(self):
    cdef hid_t ret

    ret = H5Gopen(self.parent_id, self.name, H5P_DEFAULT)
    if ret < 0:
      raise HDF5ExtError("Can't open the group: '%s'." % self.name)
    self.group_id = ret
    return self.group_id


  def _g_get_objinfo(self, object h5name):
    """Check whether 'name' is a children of 'self' and return its type."""

    cdef int ret
    cdef object node_type

    ret = get_linkinfo(self.group_id, h5name)
    if ret == -2 or ret == H5L_TYPE_ERROR:
      node_type = "NoSuchNode"
    elif ret == H5L_TYPE_SOFT:
      node_type = "SoftLink"
    elif ret == H5L_TYPE_EXTERNAL:
      node_type = "ExternalLink"
    elif ret == H5L_TYPE_HARD:
        ret = get_objinfo(self.group_id, h5name)
        if ret == -2:
          node_type = "NoSuchNode"
        elif ret == H5O_TYPE_UNKNOWN:
          node_type = "Unknown"
        elif ret == H5O_TYPE_GROUP:
          node_type = "Group"
        elif ret == H5O_TYPE_DATASET:
          node_type = "Leaf"
        elif ret == H5O_TYPE_NAMED_DATATYPE:
          node_type = "NamedType"              # Not supported yet
        else:
          node_type = "Unknown"
    return node_type


  def _g_listGroup(self, parent):
    """Return a tuple with the groups and the leaves hanging from self."""

    return Giterate(parent._v_objectID, self._v_objectID, self.name)


  def _g_getGChildAttr(self, char *group_name, char *attr_name):
    """Return an attribute of a child `Group`.

    If the attribute does not exist, ``None`` is returned.
    """

    cdef hid_t gchild_id
    cdef object retvalue

    # Open the group
    retvalue = None  # Default value
    gchild_id = H5Gopen(self.group_id, group_name, H5P_DEFAULT)
    if gchild_id < 0:
      raise HDF5ExtError("Non-existing node ``%s`` under ``%s``" %
                         (group_name, self._v_pathname))
    retvalue = get_attribute_string_or_none(gchild_id, attr_name)
    # Close child group
    H5Gclose(gchild_id)

    return retvalue


  def _g_getLChildAttr(self, char *leaf_name, char *attr_name):
    """Return an attribute of a child `Leaf`.

    If the attribute does not exist, ``None`` is returned.
    """

    cdef hid_t leaf_id
    cdef object retvalue

    # Open the dataset
    leaf_id = H5Dopen(self.group_id, leaf_name, H5P_DEFAULT)
    if leaf_id < 0:
      raise HDF5ExtError("Non-existing node ``%s`` under ``%s``" %
                         (leaf_name, self._v_pathname))
    retvalue = get_attribute_string_or_none(leaf_id, attr_name)
    # Close the dataset
    H5Dclose(leaf_id)
    return retvalue


  def _g_flushGroup(self):
    # Close the group
    H5Fflush(self.group_id, H5F_SCOPE_GLOBAL)


  def _g_closeGroup(self):
    cdef int ret

    ret = H5Gclose(self.group_id)
    if ret < 0:
      raise HDF5ExtError("Problems closing the Group %s" % self.name )
    self.group_id = 0  # indicate that this group is closed


  def _g_moveNode(self, hid_t oldparent, char *oldname,
                  hid_t newparent, char *newname,
                  char *oldpathname, char *newpathname):
    cdef int ret

    ret = H5Lmove(oldparent, oldname, newparent, newname,
                  H5P_DEFAULT, H5P_DEFAULT)
    if ret < 0:
      raise HDF5ExtError("Problems moving the node %s to %s" %
                         (oldpathname, newpathname) )
    return ret



cdef class Leaf(Node):
  # Instance variables declared in .pxd

  def _get_storage_size(self):
      return H5Dget_storage_size(self.dataset_id)


  def _g_new(self, where, name, init):
    if init:
      # Put this info to 0 just when the class is initialized
      self.dataset_id = -1
      self.type_id = -1
      self.base_type_id = -1
      self.disk_type_id = -1
    super(Leaf, self)._g_new(where, name, init)


  cdef _get_type_ids(self):
    """Get the disk and native HDF5 types associated with this leaf.

    It is guaranteed that both disk and native types are not the same
    descriptor (so that it is safe to close them separately).
    """
    cdef hid_t disk_type_id, native_type_id

    disk_type_id = H5Dget_type(self.dataset_id)
    native_type_id = get_native_type(disk_type_id)
    return (disk_type_id, native_type_id)


  cdef _convertTime64(self, ndarray nparr, int sense):
    """Converts a NumPy of Time64 elements between NumPy and HDF5 formats.

    NumPy to HDF5 conversion is performed when 'sense' is 0.  Otherwise, HDF5
    to NumPy conversion is performed.  The conversion is done in place,
    i.e. 'nparr' is modified.
    """

    cdef void *t64buf
    cdef long byteoffset, bytestride, nelements
    cdef hsize_t nrecords

    byteoffset = 0   # NumPy objects doesn't have an offset
    if (<object>nparr).shape == ():
      # 0-dim array does contain *one* element
      nrecords = 1
      bytestride = 8
    else:
      nrecords = len(nparr)
      bytestride = nparr.strides[0]  # supports multi-dimensional recarray
    nelements = <size_t>nparr.size / nrecords
    t64buf = nparr.data

    conv_float64_timeval32(
      t64buf, byteoffset, bytestride, nrecords, nelements, sense)


  def _g_truncate(self, hsize_t size):
    """Truncate a Leaf to `size` nrows."""

    cdef hsize_t ret

    ret = truncate_dset(self.dataset_id, self.maindim, size)
    if ret < 0:
      raise HDF5ExtError("Problems truncating the leaf: %s" % self)

    classname = self.__class__.__name__
    if classname in ('EArray', 'CArray'):
      # Update the new dimensionality
      self.dims[self.maindim] = size
      # Update the shape
      shape = list(self.shape)
      shape[self.maindim] = SizeType(size)
      self.shape = tuple(shape)
    elif classname in ('Table', 'VLArray'):
      self.nrows = size
    else:
      raise ValueError("Unexpected classname: %s" % classname)


  def _g_flush(self):
    # Flush the dataset (in fact, the entire buffers in file!)
    if self.dataset_id >= 0:
        H5Fflush(self.dataset_id, H5F_SCOPE_GLOBAL)


  def _g_close(self):
    # Close dataset in HDF5 space
    # Release resources
    if self.type_id >= 0:
      H5Tclose(self.type_id)
    if self.disk_type_id >= 0:
      H5Tclose(self.disk_type_id)
    if self.base_type_id >= 0:
      H5Tclose(self.base_type_id)
    if self.dataset_id >= 0:
      H5Dclose(self.dataset_id)



cdef class Array(Leaf):
  # Instance variables declared in .pxd


  def _createArray(self, ndarray nparr, char *title, object _atom):
    cdef int i
    cdef herr_t ret
    cdef void *rbuf
    cdef char *complib, *version, *class_
    cdef object dtype_, atom, shape
    cdef ndarray dims

    # Get the HDF5 type associated with this numpy type
    shape = (<object>nparr).shape
    if _atom is None or _atom.shape == ():
      dtype_ = nparr.dtype.base
      atom = Atom.from_dtype(dtype_)
    else:
      atom = _atom
      shape = shape[:-len(atom.shape)]
    self.disk_type_id = AtomToHDF5Type(atom, self.byteorder)

    # Allocate space for the dimension axis info and fill it
    dims = numpy.array(shape, dtype=numpy.intp)
    self.rank = len(shape)
    self.dims = npy_malloc_dims(self.rank, <npy_intp *>(dims.data))
    # Get the pointer to the buffer data area
    rbuf = nparr.data
    # Save the array
    complib = PyString_AsString(self.filters.complib or '')
    version = PyString_AsString(self._v_version)
    class_ = PyString_AsString(self._c_classId)
    self.dataset_id = H5ARRAYmake(self.parent_id, self.name, version,
                                  self.rank, self.dims,
                                  self.extdim, self.disk_type_id, NULL, NULL,
                                  self.filters.complevel, complib,
                                  self.filters.shuffle,
                                  self.filters.fletcher32,
                                  rbuf)
    if self.dataset_id < 0:
      raise HDF5ExtError("Problems creating the %s." % self.__class__.__name__)

    if self._v_file.params['PYTABLES_SYS_ATTRS']:
      # Set the conforming array attributes
      H5ATTRset_attribute_string(self.dataset_id, "CLASS", class_ )
      H5ATTRset_attribute_string(self.dataset_id, "VERSION", version)
      H5ATTRset_attribute_string(self.dataset_id, "TITLE", title)

    # Get the native type (so that it is HDF5 who is the responsible to deal
    # with non-native byteorders on-disk)
    self.type_id = get_native_type(self.disk_type_id)

    return (self.dataset_id, shape, atom)


  def _createCArray(self, char *title):
    cdef int i
    cdef herr_t ret
    cdef void *rbuf
    cdef char *complib, *version, *class_
    cdef ndarray dflts
    cdef void *fill_data
    cdef ndarray extdim
    cdef object atom

    atom = self.atom
    self.disk_type_id = AtomToHDF5Type(atom, self.byteorder)

    self.rank = len(self.shape)
    self.dims = malloc_dims(self.shape)
    if self.chunkshape:
      self.dims_chunk = malloc_dims(self.chunkshape)

    rbuf = NULL   # The data pointer. We don't have data to save initially
    # Manually convert some string values that can't be done automatically
    complib = PyString_AsString(self.filters.complib or '')
    version = PyString_AsString(self._v_version)
    class_ = PyString_AsString(self._c_classId)
    # Get the fill values
    if isinstance(atom.dflt, numpy.ndarray) or atom.dflt:
      dflts = numpy.array(atom.dflt, dtype=atom.dtype)
      fill_data = dflts.data
    else:
      dflts = numpy.zeros((), dtype=atom.dtype)
      fill_data = NULL
    if atom.shape == ():
      # The default is preferred as a scalar value instead of 0-dim array
      atom.dflt = dflts[()]
    else:
      atom.dflt = dflts

    # Create the CArray/EArray
    self.dataset_id = H5ARRAYmake(
      self.parent_id, self.name, version, self.rank,
      self.dims, self.extdim, self.disk_type_id, self.dims_chunk,
      fill_data, self.filters.complevel, complib,
      self.filters.shuffle, self.filters.fletcher32, rbuf)
    if self.dataset_id < 0:
      raise HDF5ExtError("Problems creating the %s." % self.__class__.__name__)

    if self._v_file.params['PYTABLES_SYS_ATTRS']:
      # Set the conforming array attributes
      H5ATTRset_attribute_string(self.dataset_id, "CLASS", class_ )
      H5ATTRset_attribute_string(self.dataset_id, "VERSION", version)
      H5ATTRset_attribute_string(self.dataset_id, "TITLE", title)
      if self.extdim >= 0:
        extdim = <ndarray>numpy.array([self.extdim], dtype="int32")
        # Attach the EXTDIM attribute in case of enlargeable arrays
        H5ATTRset_attribute(self.dataset_id, "EXTDIM", H5T_NATIVE_INT,
                            0, NULL, extdim.data)

    # Get the native type (so that it is HDF5 who is the responsible to deal
    # with non-native byteorders on-disk)
    self.type_id = get_native_type(self.disk_type_id)

    return self.dataset_id


  def _openArray(self):
    cdef size_t type_size, type_precision
    cdef H5T_class_t class_id
    cdef char byteorder[11]  # "irrelevant" fits easily here
    cdef int i
    cdef int extdim
    cdef herr_t ret
    cdef object shape, chunkshapes, atom
    cdef int fill_status
    cdef ndarray dflts
    cdef void *fill_data

    # Open the dataset
    self.dataset_id = H5Dopen(self.parent_id, self.name, H5P_DEFAULT)
    if self.dataset_id < 0:
      raise HDF5ExtError("Non-existing node ``%s`` under ``%s``" %
                         (self.name, self._v_parent._v_pathname))
    # Get the datatype handles
    self.disk_type_id, self.type_id = self._get_type_ids()
    # Get the atom for this type
    atom = AtomFromHDF5Type(self.disk_type_id)

    # Get the rank for this array object
    if H5ARRAYget_ndims(self.dataset_id, &self.rank) < 0:
      raise HDF5ExtError("Problems getting ndims!")
    # Allocate space for the dimension axis info
    self.dims = <hsize_t *>malloc(self.rank * sizeof(hsize_t))
    self.maxdims = <hsize_t *>malloc(self.rank * sizeof(hsize_t))
    # Get info on dimensions, class and type (of base class)
    ret = H5ARRAYget_info(self.dataset_id, self.disk_type_id,
                          self.dims, self.maxdims,
                          &class_id, byteorder)
    if ret < 0:
      raise HDF5ExtError("Unable to get array info.")

    # Get the extendable dimension (if any)
    self.extdim = -1  # default is non-extensible Array
    for i from 0 <= i < self.rank:
      if self.maxdims[i] == -1:
        self.extdim = i
        break

    # Get the shape as a python tuple
    shape = getshape(self.rank, self.dims)

    # Allocate space for the dimension chunking info
    self.dims_chunk = <hsize_t *>malloc(self.rank * sizeof(hsize_t))
    if H5ARRAYget_chunkshape(self.dataset_id, self.rank, self.dims_chunk) < 0:
      # The Array class is not chunked!
      chunkshapes = None
    else:
      # Get the chunkshape as a python tuple
      chunkshapes = getshape(self.rank, self.dims_chunk)

    # Get the fill value
    dflts = numpy.zeros((), dtype=atom.dtype)
    fill_data = dflts.data
    H5ARRAYget_fill_value(self.dataset_id, self.type_id,
                          &fill_status, fill_data);
    if fill_status == H5D_FILL_VALUE_UNDEFINED:
      # This can only happen with datasets created with other libraries
      # than PyTables.
      dflts = None
    if dflts is not None and atom.shape == ():
      # The default is preferred as a scalar value instead of 0-dim array
      atom.dflt = dflts[()]
    else:
      atom.dflt = dflts

    # Get the byteorder
    self.byteorder = correct_byteorder(atom.type, byteorder)

    return (self.dataset_id, atom, shape, chunkshapes)


  def _append(self, ndarray nparr):
    cdef int ret, extdim
    cdef hsize_t *dims_arr
    cdef void *rbuf
    cdef object shape

    # Allocate space for the dimension axis info
    dims_arr = npy_malloc_dims(self.rank, nparr.shape)
    # Get the pointer to the buffer data area
    rbuf = nparr.data
    # Convert some NumPy types to HDF5 before storing.
    if self.atom.type == 'time64':
      self._convertTime64(nparr, 0)

    # Append the records
    extdim = self.extdim
    with nogil:
        ret = H5ARRAYappend_records(self.dataset_id, self.type_id, self.rank,
                                    self.dims, dims_arr, extdim, rbuf)

    if ret < 0:
      raise HDF5ExtError("Problems appending the elements")

    free(dims_arr)
    # Update the new dimensionality
    shape = list(self.shape)
    shape[self.extdim] = SizeType(self.dims[self.extdim])
    self.shape = tuple(shape)


  def _readArray(self, hsize_t start, hsize_t stop, hsize_t step,
                 ndarray nparr):
    cdef herr_t ret
    cdef void *rbuf
    cdef hsize_t nrows
    cdef int extdim

    # Get the pointer to the buffer data area
    rbuf = nparr.data

    # Number of rows to read
    nrows = get_len_of_range(start, stop, step)
    if hasattr(self, "extdim"):
      extdim = self.extdim
    else:
      extdim = -1

    # Do the physical read
    with nogil:
        ret = H5ARRAYread(self.dataset_id, self.type_id, start, nrows, step,
                          extdim, rbuf)

    if ret < 0:
      raise HDF5ExtError("Problems reading the array data.")

    if self.atom.kind == 'time':
      # Swap the byteorder by hand (this is not currently supported by HDF5)
      if H5Tget_order(self.type_id) != platform_byteorder:
        nparr.byteswap(True)

    # Convert some HDF5 types to NumPy after reading.
    if self.atom.type == 'time64':
      self._convertTime64(nparr, 1)

    return


  def _g_readSlice(self, ndarray startl, ndarray stopl, ndarray stepl,
                   ndarray nparr):
    cdef herr_t ret
    cdef hsize_t *start, *stop, *step
    cdef void *rbuf

    # Get the pointer to the buffer data area of startl, stopl and stepl arrays
    start = <hsize_t *>startl.data
    stop = <hsize_t *>stopl.data
    step = <hsize_t *>stepl.data
    # Get the pointer to the buffer data area
    rbuf = nparr.data

    # Do the physical read
    with nogil:
        ret = H5ARRAYreadSlice(self.dataset_id, self.type_id,
                               start, stop, step, rbuf)

    if ret < 0:
      raise HDF5ExtError("Problems reading the array data.")

    if self.atom.kind == 'time':
      # Swap the byteorder by hand (this is not currently supported by HDF5)
      if H5Tget_order(self.type_id) != platform_byteorder:
        nparr.byteswap(True)

    # Convert some HDF5 types to NumPy after reading
    if self.atom.type == 'time64':
      self._convertTime64(nparr, 1)

    return


  def _g_readCoords(self, ndarray coords, ndarray nparr):
    """Read coordinates in an already created NumPy array."""

    cdef herr_t ret
    cdef hid_t space_id
    cdef hid_t mem_space_id
    cdef hsize_t size
    cdef void *rbuf
    cdef object mode

    # Get the dataspace handle
    space_id = H5Dget_space(self.dataset_id)
    # Create a memory dataspace handle
    size = nparr.size
    mem_space_id = H5Screate_simple(1, &size, NULL)

    # Select the dataspace to be read
    H5Sselect_elements(space_id, H5S_SELECT_SET,
                       <size_t>size, <hsize_t *>coords.data)

    # Get the pointer to the buffer data area
    rbuf = nparr.data

    # Do the actual read
    with nogil:
        ret = H5Dread(self.dataset_id, self.type_id, mem_space_id, space_id,
                      H5P_DEFAULT, rbuf)

    if ret < 0:
      raise HDF5ExtError("Problems reading the array data.")

    # Terminate access to the memory dataspace
    H5Sclose(mem_space_id)
    # Terminate access to the dataspace
    H5Sclose(space_id)

    if self.atom.kind == 'time':
      # Swap the byteorder by hand (this is not currently supported by HDF5)
      if H5Tget_order(self.type_id) != platform_byteorder:
        nparr.byteswap(True)

    # Convert some HDF5 types to NumPy after reading
    if self.atom.type == 'time64':
      self._convertTime64(nparr, 1)

    return


  def perform_selection(self, space_id, start, count, step, idx, mode):
    """Performs a selection using start/count/step in the given axis.

    All other axes have their full range selected.  The selection is
    added to the current `space_id` selection using the given mode.

    Note: This is a backport from the h5py project.
    """

    cdef int select_mode
    cdef ndarray start_, count_, step_
    cdef hsize_t *startp, *countp, *stepp

    # Build arrays for the selection parameters
    startl, countl, stepl = [], [], []
    for i, x in enumerate(self.shape):
      if i != idx:
        startl.append(0)
        countl.append(x)
        stepl.append(1)
      else:
        startl.append(start)
        countl.append(count)
        stepl.append(step)
    start_ = numpy.array(startl, dtype="i8")
    count_ = numpy.array(countl, dtype="i8")
    step_ = numpy.array(stepl, dtype="i8")

    # Get the pointers to array data
    startp = <hsize_t *>start_.data
    countp = <hsize_t *>count_.data
    stepp = <hsize_t *>step_.data

    # Do the actual selection
    select_modes = {"AND": H5S_SELECT_AND, "NOTB": H5S_SELECT_NOTB}
    assert mode in select_modes
    select_mode = select_modes[mode]
    H5Sselect_hyperslab(space_id, <H5S_seloper_t>select_mode,
                        startp, stepp, countp, NULL)


  def _g_readSelection(self, object selection, ndarray nparr):
    """Read a selection in an already created NumPy array."""

    cdef herr_t ret
    cdef hid_t space_id
    cdef hid_t mem_space_id
    cdef hsize_t size
    cdef void *rbuf
    cdef object mode

    # Get the dataspace handle
    space_id = H5Dget_space(self.dataset_id)
    # Create a memory dataspace handle
    size = nparr.size
    mem_space_id = H5Screate_simple(1, &size, NULL)

    # Select the dataspace to be read
    # Start by selecting everything
    H5Sselect_all(space_id)
    # Now refine with outstanding selections
    for args in selection:
      self.perform_selection(space_id, *args)

    # Get the pointer to the buffer data area
    rbuf = nparr.data

    # Do the actual read
    with nogil:
        ret = H5Dread(self.dataset_id, self.type_id, mem_space_id, space_id,
                      H5P_DEFAULT, rbuf)

    if ret < 0:
      raise HDF5ExtError("Problems reading the array data.")

    # Terminate access to the memory dataspace
    H5Sclose(mem_space_id)
    # Terminate access to the dataspace
    H5Sclose(space_id)

    if self.atom.kind == 'time':
      # Swap the byteorder by hand (this is not currently supported by HDF5)
      if H5Tget_order(self.type_id) != platform_byteorder:
        nparr.byteswap(True)

    # Convert some HDF5 types to NumPy after reading
    if self.atom.type == 'time64':
      self._convertTime64(nparr, 1)

    return


  def _g_writeSlice(self, ndarray startl, ndarray stepl, ndarray countl,
                    ndarray nparr):
    """Write a slice in an already created NumPy array."""

    cdef int ret
    cdef void *rbuf, *temp
    cdef hsize_t *start, *step, *count

    # Get the pointer to the buffer data area
    rbuf = nparr.data
    # Get the start, step and count values
    start = <hsize_t *>startl.data
    step = <hsize_t *>stepl.data
    count = <hsize_t *>countl.data

    # Convert some NumPy types to HDF5 before storing.
    if self.atom.type == 'time64':
      self._convertTime64(nparr, 0)

    # Modify the elements:
    with nogil:
        ret = H5ARRAYwrite_records(self.dataset_id, self.type_id, self.rank,
                                   start, step, count, rbuf)

    if ret < 0:
      raise HDF5ExtError("Internal error modifying the elements (H5ARRAYwrite_records returned errorcode -%i)"%(-ret))

    return


  def _g_writeCoords(self, ndarray coords, ndarray nparr):
    """Write a selection in an already created NumPy array."""

    cdef herr_t ret
    cdef hid_t space_id
    cdef hid_t mem_space_id
    cdef hsize_t size
    cdef void *rbuf
    cdef object mode

    # Get the dataspace handle
    space_id = H5Dget_space(self.dataset_id)
    # Create a memory dataspace handle
    size = nparr.size
    mem_space_id = H5Screate_simple(1, &size, NULL)

    # Select the dataspace to be written
    H5Sselect_elements(space_id, H5S_SELECT_SET,
                       <size_t>size, <hsize_t *>coords.data)

    # Get the pointer to the buffer data area
    rbuf = nparr.data

    # Convert some NumPy types to HDF5 before storing.
    if self.atom.type == 'time64':
      self._convertTime64(nparr, 0)

    # Do the actual write
    with nogil:
        ret = H5Dwrite(self.dataset_id, self.type_id, mem_space_id, space_id,
                       H5P_DEFAULT, rbuf)

    if ret < 0:
      raise HDF5ExtError("Problems writing the array data.")

    # Terminate access to the memory dataspace
    H5Sclose(mem_space_id)
    # Terminate access to the dataspace
    H5Sclose(space_id)

    return


  def _g_writeSelection(self, object selection, ndarray nparr):
    """Write a selection in an already created NumPy array."""

    cdef herr_t ret
    cdef hid_t space_id
    cdef hid_t mem_space_id
    cdef hsize_t size
    cdef void *rbuf
    cdef object mode

    # Get the dataspace handle
    space_id = H5Dget_space(self.dataset_id)
    # Create a memory dataspace handle
    size = nparr.size
    mem_space_id = H5Screate_simple(1, &size, NULL)

    # Select the dataspace to be written
    # Start by selecting everything
    H5Sselect_all(space_id)
    # Now refine with outstanding selections
    for args in selection:
      self.perform_selection(space_id, *args)

    # Get the pointer to the buffer data area
    rbuf = nparr.data

    # Convert some NumPy types to HDF5 before storing.
    if self.atom.type == 'time64':
      self._convertTime64(nparr, 0)

    # Do the actual write
    with nogil:
        ret = H5Dwrite(self.dataset_id, self.type_id, mem_space_id, space_id,
                       H5P_DEFAULT, rbuf)

    if ret < 0:
      raise HDF5ExtError("Problems writing the array data.")

    # Terminate access to the memory dataspace
    H5Sclose(mem_space_id)
    # Terminate access to the dataspace
    H5Sclose(space_id)

    return


  def __dealloc__(self):
    if self.dims:
      free(<void *>self.dims)
    if self.maxdims:
      free(<void *>self.maxdims)
    if self.dims_chunk:
      free(self.dims_chunk)



cdef class VLArray(Leaf):
  # Instance variables
  cdef hsize_t nrecords

  def _createArray(self, char *title):
    cdef int rank
    cdef hsize_t *dims
    cdef herr_t ret
    cdef void *rbuf
    cdef char *complib, *version, *class_
    cdef object type_, itemsize, atom, scatom

    atom = self.atom
    if not hasattr(atom, 'size'):  # it is a pseudo-atom
      atom = atom.base

    # Get the HDF5 type of the *scalar* atom
    scatom = atom.copy(shape=())
    self.base_type_id = AtomToHDF5Type(scatom, self.byteorder)

    # Allocate space for the dimension axis info
    rank = len(atom.shape)
    dims = malloc_dims(atom.shape)

    rbuf = NULL   # We don't have data to save initially

    # Manually convert some string values that can't be done automatically
    complib = PyString_AsString(self.filters.complib or '')
    version = PyString_AsString(self._v_version)
    class_ = PyString_AsString(self._c_classId)
    # Create the vlarray
    self.dataset_id = H5VLARRAYmake(self.parent_id, self.name, version,
                                    rank, dims, self.base_type_id,
                                    self.chunkshape[0], rbuf,
                                    self.filters.complevel, complib,
                                    self.filters.shuffle,
                                    self.filters.fletcher32,
                                    rbuf)
    if dims:
      free(<void *>dims)
    if self.dataset_id < 0:
      raise HDF5ExtError("Problems creating the VLArray.")
    self.nrecords = 0  # Initialize the number of records saved

    if self._v_file.params['PYTABLES_SYS_ATTRS']:
      # Set the conforming array attributes
      H5ATTRset_attribute_string(self.dataset_id, "CLASS", class_ )
      H5ATTRset_attribute_string(self.dataset_id, "VERSION", version)
      H5ATTRset_attribute_string(self.dataset_id, "TITLE", title)

    # Get the datatype handles
    self.disk_type_id, self.type_id = self._get_type_ids()

    return self.dataset_id


  def _openArray(self):
    cdef char byteorder[11]  # "irrelevant" fits easily here
    cdef int i, enumtype
    cdef int rank
    cdef herr_t ret
    cdef hsize_t nrecords, chunksize
    cdef object shape, type_

    # Open the dataset
    self.dataset_id = H5Dopen(self.parent_id, self.name, H5P_DEFAULT)
    if self.dataset_id < 0:
      raise HDF5ExtError("Non-existing node ``%s`` under ``%s``" %
                         (self.name, self._v_parent._v_pathname))
    # Get the datatype handles
    self.disk_type_id, self.type_id = self._get_type_ids()
    # Get the atom for this type
    atom = AtomFromHDF5Type(self.disk_type_id)

    # Get info on dimensions & types (of base class)
    H5VLARRAYget_info(self.dataset_id, self.disk_type_id, &nrecords,
                      byteorder)
    # Get some properties of the atomic type
    self._atomicdtype = atom.dtype
    self._atomictype = atom.type
    self._atomicshape = atom.shape
    self._atomicsize = atom.size

    # Get the byteorder
    self.byteorder = correct_byteorder(atom.type, byteorder)

    # Get the chunkshape (VLArrays are unidimensional entities)
    H5ARRAYget_chunkshape(self.dataset_id, 1, &chunksize)

    self.nrecords = nrecords  # Initialize the number of records saved
    return self.dataset_id, SizeType(nrecords), (SizeType(chunksize),), atom


  def _append(self, ndarray nparr, int nobjects):
    cdef int ret
    cdef void *rbuf

    # Get the pointer to the buffer data area
    if nobjects:
      rbuf = nparr.data
      # Convert some NumPy types to HDF5 before storing.
      if self.atom.type == 'time64':
        self._convertTime64(nparr, 0)
    else:
      rbuf = NULL

    # Append the records:
    with nogil:
        ret = H5VLARRAYappend_records(self.dataset_id, self.type_id,
                                      nobjects, self.nrecords, rbuf)

    if ret < 0:
      raise HDF5ExtError("Problems appending the records.")

    self.nrecords = self.nrecords + 1


  def _modify(self, hsize_t nrow, ndarray nparr, int nobjects):
    cdef int ret
    cdef void *rbuf

    # Get the pointer to the buffer data area
    rbuf = nparr.data
    if nobjects:
      # Convert some NumPy types to HDF5 before storing.
      if self.atom.type == 'time64':
        self._convertTime64(nparr, 0)

    # Append the records:
    with nogil:
        ret = H5VLARRAYmodify_records(self.dataset_id, self.type_id,
                                      nrow, nobjects, rbuf)

    if ret < 0:
      raise HDF5ExtError("Problems modifying the record.")

    return nobjects


  # Because the size of each "row" is unknown, there is no easy way to
  # calculate this value
  def _get_memory_size(self):
    cdef hid_t space_id
    cdef hsize_t size
    cdef herr_t ret

    if self.nrows == 0:
      size = 0
    else:
      # Get the dataspace handle
      space_id = H5Dget_space(self.dataset_id)
      # Return the size of the entire dataset
      ret = H5Dvlen_get_buf_size(self.dataset_id, self.type_id, space_id,
                                 &size)
      if ret < 0:
        size = -1

      # Terminate access to the dataspace
      H5Sclose(space_id)

    return size


  def _readArray(self, hsize_t start, hsize_t stop, hsize_t step):
    cdef int i
    cdef size_t vllen
    cdef herr_t ret
    cdef hvl_t *rdata
    cdef hsize_t nrows
    cdef hid_t space_id
    cdef hid_t mem_space_id
    cdef object buf, nparr, shape, datalist

    # Compute the number of rows to read
    nrows = get_len_of_range(start, stop, step)
    if start + nrows > self.nrows:
      raise HDF5ExtError(
        "Asking for a range of rows exceeding the available ones!.",
        h5bt=False)

    # Now, read the chunk of rows
    with nogil:
        # Allocate the necessary memory for keeping the row handlers
        rdata = <hvl_t *>malloc(<size_t>nrows*sizeof(hvl_t))
        # Get the dataspace handle
        space_id = H5Dget_space(self.dataset_id)
        # Create a memory dataspace handle
        mem_space_id = H5Screate_simple(1, &nrows, NULL)
        # Select the data to be read
        H5Sselect_hyperslab(space_id, H5S_SELECT_SET, &start, &step, &nrows,
                            NULL)
        # Do the actual read
        ret = H5Dread(self.dataset_id, self.type_id, mem_space_id, space_id,
                      H5P_DEFAULT, rdata)

    if ret < 0:
      raise HDF5ExtError(
        "VLArray._readArray: Problems reading the array data.")

    datalist = []
    for i from 0 <= i < nrows:
      # Number of atoms in row
      vllen = rdata[i].len
      # Get the pointer to the buffer data area
      if vllen > 0:
        # Create a buffer to keep this info. It is important to do a
        # copy, because we will dispose the buffer memory later on by
        # calling the H5Dvlen_reclaim. PyString_FromStringAndSize does this.
        buf = PyString_FromStringAndSize(<char *>rdata[i].p,
                                         vllen*self._atomicsize)
      else:
        # Case where there is info with zero lentgh
        buf = None
      # Compute the shape for the read array
      shape = list(self._atomicshape)
      shape.insert(0, vllen)  # put the length at the beginning of the shape
      nparr = numpy.ndarray(
        buffer=buf, dtype=self._atomicdtype.base, shape=shape)
      # Set the writeable flag for this ndarray object
      nparr.flags.writeable = True
      if self.atom.kind == 'time':
        # Swap the byteorder by hand (this is not currently supported by HDF5)
        if H5Tget_order(self.type_id) != platform_byteorder:
          nparr.byteswap(True)
      # Convert some HDF5 types to NumPy after reading.
      if self.atom.type == 'time64':
        self._convertTime64(nparr, 1)
      # Append this array to the output list
      datalist.append(nparr)

    # Release resources
    # Reclaim all the (nested) VL data
    ret = H5Dvlen_reclaim(self.type_id, mem_space_id, H5P_DEFAULT, rdata)
    if ret < 0:
      raise HDF5ExtError("VLArray._readArray: error freeing the data buffer.")
    # Terminate access to the memory dataspace
    H5Sclose(mem_space_id)
    # Terminate access to the dataspace
    H5Sclose(space_id)
    # Free the amount of row pointers to VL row data
    free(rdata)

    return datalist



cdef class UnImplemented(Leaf):


  def _openUnImplemented(self):
    cdef object shape
    cdef char byteorder[11]  # "irrelevant" fits easily here

    # Get info on dimensions
    shape = H5UIget_info(self.parent_id, self.name, byteorder)
    shape = tuple(map(SizeType, shape))
    self.dataset_id = H5Dopen(self.parent_id, self.name, H5P_DEFAULT)
    return (shape, byteorder, self.dataset_id)


  def _g_close(self):
    H5Dclose(self.dataset_id)



## Local Variables:
## mode: python
## py-indent-offset: 2
## tab-width: 2
## fill-column: 78
## End:<|MERGE_RESOLUTION|>--- conflicted
+++ resolved
@@ -74,12 +74,7 @@
   H5Tclose, H5Tis_variable_str, H5Tget_sign,
   H5Adelete,
   H5Pcreate, H5Pset_cache, H5Pclose,
-<<<<<<< HEAD
-  H5Pset_fapl_sec2, H5Pset_fapl_log,
-  H5Pset_fapl_stdio, H5Pset_fapl_core,
-=======
-  H5Pset_fapl_core, H5Pset_fapl_sec2, H5Pset_fapl_stdio,
->>>>>>> 75fec5a4
+  H5Pset_fapl_sec2, H5Pset_fapl_log, H5Pset_fapl_stdio, H5Pset_fapl_core,
   H5Sselect_all, H5Sselect_elements, H5Sselect_hyperslab,
   H5Screate_simple, H5Sclose,
   H5ATTRset_attribute, H5ATTRset_attribute_string,
@@ -89,12 +84,9 @@
   H5ARRAYget_ndims, H5ARRAYget_info,
   set_cache_size, get_objinfo, get_linkinfo, Giterate, Aiterate, H5UIget_info,
   get_len_of_range, conv_float64_timeval32, truncate_dset,
-<<<<<<< HEAD
   H5_HAVE_DIRECT_DRIVER, set_fapl_direct,
-  H5_HAVE_WINDOWS_DRIVER, set_fapl_windows)
-=======
+  H5_HAVE_WINDOWS_DRIVER, set_fapl_windows,
   pt_H5Pset_file_image, pt_H5Fget_file_image, HAVE_IMAGE_FILE)
->>>>>>> 75fec5a4
 
 
 # Include conversion tables
@@ -253,7 +245,6 @@
   return ntype
 
 
-<<<<<<< HEAD
 _supported_drivers = (
     "H5FD_SEC2",
     "H5FD_DIRECT",
@@ -267,19 +258,11 @@
     #"H5FD_MPIO",
     #"H5FD_MPIPOSIX",
     #"H5FD_STREAM",
+    "H5FD_CORE_INMEMORY",
 )
 
 HAVE_DIRECT_DRIVER = bool(H5_HAVE_DIRECT_DRIVER)
 HAVE_WINDOWS_DRIVER = bool(H5_HAVE_WINDOWS_DRIVER)
-=======
-_supported_drivers = [
-        "H5FD_SEC2",
-        "H5FD_STDIO",
-        "H5FD_CORE",
-        "H5FD_CORE_INMEMORY",
-        #"H5FD_DIRECT",
-    ]
->>>>>>> 75fec5a4
 
 # Type extensions declarations (these are subclassed by PyTables
 # Python classes)
@@ -292,24 +275,15 @@
 
   def _g_new(self, name, pymode, **params):
     cdef herr_t err = 0
-<<<<<<< HEAD
+    cdef size_t img_buf_len = 0
+    cdef void *img_buf_p = NULL
+
     #cdef bytes logfile_name
 
     # Check if we can handle the driver
     driver = params["DRIVER"]
     if driver is not None and driver not in _supported_drivers:
       raise ValueError("Invalid or not supported driver: '%s'" % driver)
-=======
-    cdef size_t img_buf_len = 0
-    cdef void *img_buf_p = NULL
-
-    # Check if we can handle the driver
-    driver = params['DRIVER']
-    if driver != None and not driver in _supported_drivers:
-      raise NotImplementedError("File driver '%s' is not implemented. "
-        "Please choose one of the following drivers: %s " % (driver,
-                                                    _supported_drivers))
->>>>>>> 75fec5a4
 
     # Create a new file using default properties
     self.name = name
@@ -324,28 +298,25 @@
     self._isPTFile = True  # assume a PyTables file by default
     # """Does this HDF5 file have a PyTables format?"""
 
-<<<<<<< HEAD
-=======
+    assert pymode in ('r', 'r+', 'a', 'w'), ("an invalid mode string ``%s`` "
+           "passed the ``checkFileAccess()`` test; "
+           "please report this to the authors" % pymode)
+
     # After the following check we can be quite sure
     # that the file or directory exists and permissions are right.
     # But only if we are using file backed storage.
+    if ((driver != 'H5FD_CORE_INMEMORY') and
+        (driver != "H5FD_CORE" or params.get("DRIVER_CORE_BACKING_STORE", True))):
+      checkFileAccess(name, pymode)
+
+    # Should a new file be created?
     if driver != 'H5FD_CORE_INMEMORY':
-      checkFileAccess(name, pymode)
-
->>>>>>> 75fec5a4
-    assert pymode in ('r', 'r+', 'a', 'w'), ("an invalid mode string ``%s`` "
-           "passed the ``checkFileAccess()`` test; "
-           "please report this to the authors" % pymode)
-
-    # After the following check we can be quite sure
-    # that the file or directory exists and permissions are right.
-    # But only if we are using file backed storage.
-    if driver != "H5FD_CORE" or params.get("DRIVER_CORE_BACKING_STORE", True):
-      checkFileAccess(name, pymode)
-
-    # Should a new file be created?
-<<<<<<< HEAD
-    exists = os.path.exists(name)
+      exists = os.path.exists(name)
+    else:
+      if PyString_Check(params['H5FD_CORE_INMEMORY_IMAGE']):
+        exists = True
+      else:
+        exists = False
     self._v_new = not (pymode in ('r', 'r+') or (pymode == 'a' and exists))
 
     # File access property list
@@ -383,6 +354,28 @@
       err = H5Pset_fapl_core(access_plist,
                              params["DRIVER_CORE_INCREMENT"],
                              params["DRIVER_CORE_BACKING_STORE"])
+    elif driver == 'H5FD_CORE_INMEMORY':
+      image = params.get('H5FD_CORE_INMEMORY_IMAGE')
+
+      if not HAVE_IMAGE_FILE:
+        raise RuntimeError("Support for image files is only availabe in "
+                           "HDF5 >= 1.8.9")
+
+      if pymode in ('r', 'r+') and not PyString_Check(image):
+        raise TypeError("H5FD_CORE_INMEMORY driver needs a string passed as "
+                        "H5FD_CORE_INMEMORY_IMAGE argument")
+
+      err = H5Pset_fapl_core(access_plist,
+                             params["DRIVER_CORE_INCREMENT"],
+                             params["DRIVER_CORE_BACKING_STORE"])
+
+      if image:
+        img_buf_len = len(params['H5FD_CORE_INMEMORY_IMAGE'])
+        img_buf_p = <void *>PyString_AsString(image)
+        err = pt_H5Pset_file_image(access_plist, img_buf_p, img_buf_len)
+        if err < 0:
+          raise HDF5ExtError("Unable to set the file image")
+
     #elif driver == "H5FD_FAMILY":
     #  H5Pset_fapl_family(access_plist,
     #                     params["DRIVER_FAMILY_MEMB_SIZE"],
@@ -397,56 +390,6 @@
       e = HDF5ExtError("Unable to set the file access property list")
       H5Pclose(access_plist)
       raise e
-=======
-    if driver != 'H5FD_CORE_INMEMORY':
-      exists = os.path.exists(name)
-    else:
-      if PyString_Check(params['H5FD_CORE_INMEMORY_IMAGE']):
-        exists = True
-      else:
-        exists = False
-
-    self._v_new = not (pymode in ('r', 'r+') or (pymode == 'a' and exists))
-
-    # create the file access property list
-    access_plist = H5Pcreate(H5P_FILE_ACCESS)
-
-    # The line below uses the CORE driver for doing I/O from memory, not disk
-    # In general it is a bad idea to do this because HDF5 will have to load
-    # the contents of the file on disk prior to operate, which takes time and
-    # resources.
-    # F. Alted 2010-04-15
-
-    if driver == 'H5FD_STDIO':
-      H5Pset_fapl_stdio(access_plist)
-    elif driver == 'H5FD_SEC2':
-      H5Pset_fapl_sec2(access_plist)
-    elif driver == 'H5FD_CORE':
-      H5Pset_fapl_core(access_plist,
-                       params['H5FD_CORE_INCREMENT'],
-                       params['H5FD_CORE_BACKING_STORE'])
-    elif driver == 'H5FD_CORE_INMEMORY':
-      image = params.get('H5FD_CORE_INMEMORY_IMAGE')
-
-      if not HAVE_IMAGE_FILE:
-        raise RuntimeError("Support for image files is only availabe in "
-                           "HDF5 >= 1.8.9")
-
-      if pymode in ('r', 'r+') and not PyString_Check(image):
-        raise TypeError("H5FD_CORE_INMEMORY driver needs a string passed as "
-                        "H5FD_CORE_INMEMORY_IMAGE argument")
-
-      H5Pset_fapl_core(access_plist,
-                       params['H5FD_CORE_INCREMENT'],
-                       params['H5FD_CORE_BACKING_STORE'])
-
-      if image:
-        img_buf_len = len(params['H5FD_CORE_INMEMORY_IMAGE'])
-        img_buf_p = <void *>PyString_AsString(image)
-        err = pt_H5Pset_file_image(access_plist, img_buf_p, img_buf_len)
-        if err < 0:
-          raise HDF5ExtError("Unable to set the file image")
->>>>>>> 75fec5a4
 
     # Set parameters for chunk cache
     H5Pset_cache(access_plist, 0,
