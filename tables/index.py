# -*- coding: utf-8 -*-

#######################################################################
#
# License: BSD
# Created: June 08, 2004
# Author: Francesc Alted - faltet@pytables.com
#
# $Id$
#
########################################################################

"""Here is defined the Index class."""

from __future__ import print_function
<<<<<<< HEAD
from __future__ import absolute_import
import sys
from time import time, clock
=======
import math
import operator
>>>>>>> 8eebc51a
import os
import os.path
import sys
import tempfile
import warnings

from time import time, clock

import numpy

from .idxutils import (calc_chunksize, calcoptlevels,
                             get_reduction_level, nextafter, inftype)

from . import indexesextension
from .node import NotLoggedMixin
from .atom import UIntAtom, Atom
from .earray import EArray
from .carray import CArray
from .leaf import Filters
from .indexes import CacheArray, LastRowArray, IndexArray
from .group import Group
from .path import join_path
from .exceptions import PerformanceWarning
from .utils import is_idx, idx2long, lazyattr
from .utilsextension import (nan_aware_gt, nan_aware_ge,
                                   nan_aware_lt, nan_aware_le,
                                   bisect_left, bisect_right)
from .lrucacheextension import ObjectCache
from six.moves import range



# default version for INDEX objects
# obversion = "1.0"    # Version of indexes in PyTables 1.x series
# obversion = "2.0"    # Version of indexes in PyTables Pro 2.0 series
obversion = "2.1"     # Version of indexes in PyTables Pro 2.1 and up series,
                      # including the join 2.3 Std + Pro version


debug = False
# debug = True  # Uncomment this for printing sizes purposes
profile = False
# profile = True  # Uncomment for profiling
if profile:
    from .utils import show_stats


# The default method for sorting
# defsort = "quicksort"
# Changing to mergesort to fix #441
defsort = "mergesort"

# Default policy for automatically updating indexes after a table
# append operation, or automatically reindexing after an
# index-invalidating operation like removing or modifying table rows.
default_auto_index = True
# Keep in sync with ``Table.autoindex`` docstring.

# Default filters used to compress indexes.  This is quite fast and
# compression is pretty good.
# Remember to keep these defaults in sync with the docstrings and UG.
default_index_filters = Filters(complevel=1, complib='zlib',
                                shuffle=True, fletcher32=False)

# Deprecated API
defaultAutoIndex = default_auto_index
defaultIndexFilters = default_index_filters

# The list of types for which an optimised search in cython and C has
# been implemented. Always add here the name of a new optimised type.
opt_search_types = ("int8", "int16", "int32", "int64",
                    "uint8", "uint16", "uint32", "uint64",
                    "float32", "float64")

# The upper limit for uint32 ints
max32 = 2**32


def _table_column_pathname_of_index(indexpathname):
    names = indexpathname.split("/")
    for i, name in enumerate(names):
        if name.startswith('_i_'):
            break
    tablepathname = "/".join(names[:i]) + "/" + name[3:]
    colpathname = "/".join(names[i + 1:])
    return (tablepathname, colpathname)



class Index(NotLoggedMixin, indexesextension.Index, Group):
    """Represents the index of a column in a table.

    This class is used to keep the indexing information for columns in a Table
    dataset (see :ref:`TableClassDescr`). It is actually a descendant of the
    Group class (see :ref:`GroupClassDescr`), with some added functionality. An
    Index is always associated with one and only one column in the table.

    .. note::

        This class is mainly intended for internal use, but some of its
        documented attributes and methods may be interesting for the
        programmer.

    Parameters
    ----------
    parentnode
        The parent :class:`Group` object.

        .. versionchanged:: 3.0
           Renamed from *parentNode* to *parentnode*.

    name : str
        The name of this node in its parent group.
    atom : Atom
        An Atom object representing the shape and type of the atomic objects to
        be saved. Only scalar atoms are supported.
    title
        Sets a TITLE attribute of the Index entity.
    kind
        The desired kind for this index.  The 'full' kind specifies a complete
        track of the row position (64-bit), while the 'medium', 'light' or
        'ultralight' kinds only specify in which chunk the row is (using
        32-bit, 16-bit and 8-bit respectively).
    optlevel
        The desired optimization level for this index.
    filters : Filters
        An instance of the Filters class that provides information about the
        desired I/O filters to be applied during the life of this object.
    tmp_dir
        The directory for the temporary files.
    expectedrows
        Represents an user estimate about the number of row slices that will be
        added to the growable dimension in the IndexArray object.
    byteorder
        The byteorder of the index datasets *on-disk*.
    blocksizes
        The four main sizes of the compound blocks in index datasets (a low
        level parameter).

    """

    _c_classid = 'INDEX'


    @property
    def kind(self):
        "The kind of this index."
        return {1: 'ultralight', 2: 'light',
                4: 'medium', 8: 'full'}[self.indsize]

    @property
    def filters(self):
        """Filter properties for this index - see Filters in
        :ref:`FiltersClassDescr`."""
        return self._v_filters

    @property
    def dirty(self):
       """Whether the index is dirty or not.
       Dirty indexes are out of sync with column data, so they exist but they
       are not usable.
       """

       # If there is no ``DIRTY`` attribute, index should be clean.
       return getattr(self._v_attrs, 'DIRTY', False)

    @dirty.setter
    def dirty(self, dirty):
        wasdirty, isdirty = self.dirty, bool(dirty)
        self._v_attrs.DIRTY = dirty
        # If an *actual* change in dirtiness happens,
        # notify the condition cache by setting or removing a nail.
        conditioncache = self.table._condition_cache
        if not wasdirty and isdirty:
            conditioncache.nail()
        if wasdirty and not isdirty:
            conditioncache.unnail()

    @property
    def column(self):
        """The Column (see :ref:`ColumnClassDescr`) instance for the indexed
        column."""

        tablepath, columnpath = _table_column_pathname_of_index(
            self._v_pathname)
        table = self._v_file._get_node(tablepath)
        column = table.cols._g_col(columnpath)
        return column

    @property
    def table(self):
        """Accessor for the `Table` object of this index."""
        tablepath, columnpath = _table_column_pathname_of_index(self._v_pathname)
        table = self._v_file._get_node(tablepath)
        return table

    @property
    def nblockssuperblock(self):
        "The number of blocks in a superblock."
        return self.superblocksize // self.blocksize

    @property
    def nslicesblock(self):
        "The number of slices in a block."
        return self.blocksize // self.slicesize

    @property
    def nchunkslice(self):
        "The number of chunks in a slice."
        return self.slicesize // self.chunksize

    @property
    def nsuperblocks(self):
        "The total number of superblocks in index."
        # Last row should not be considered as a superblock
        nelements = self.nelements - self.nelementsILR
        nblocks = nelements // self.superblocksize
        if nelements % self.blocksize > 0:
            nblocks += 1
        return nblocks

    @property
    def nblocks(self):
        "The total number of blocks in index."
        # Last row should not be considered as a block
        nelements = self.nelements - self.nelementsILR
        nblocks = nelements // self.blocksize
        if nelements % self.blocksize > 0:
            nblocks += 1
        return nblocks

    @property
    def nslices(self):
        "The number of complete slices in index."
        return self.nelements // self.slicesize

    @property
    def nchunks(self):
        "The number of complete chunks in index."
        return self.nelements // self.chunksize

    @property
    def shape(self):
        "The shape of this index (in slices and elements)."
        return (self.nrows, self.slicesize)

    @property
    def temp_required(self):
        "Whether a temporary file for indexes is required or not."
        return self.indsize > 1 and self.optlevel > 0 and self.table.nrows > self.slicesize

    @property
    def want_complete_sort(self):
        "Whether we should try to build a completely sorted index or not."
        return self.indsize == 8 and self.optlevel == 9

    @property
    def is_csi(self):
        """Whether the index is completely sorted or not.

        .. versionchanged:: 3.0
           The *is_CSI* property has been renamed into *is_csi*.

        """

        if self.nelements == 0:
            # An index with 0 indexed elements is not a CSI one (by definition)
            return False
        if self.indsize < 8:
            # An index that is not full cannot be completely sorted
            return False
        # Try with the 'is_csi' attribute
        if 'is_csi' in self._v_attrs:
            return self._v_attrs.is_csi
        # If not, then compute the overlaps manually
        # (the attribute 'is_csi' will be set there)
        self.compute_overlaps(self, None, False)
        return self.noverlaps == 0

    @lazyattr
    def nrowsinchunk(self):
        """The number of rows that fits in a *table* chunk."""

        return self.table.chunkshape[0]

    @lazyattr
    def lbucket(self):
        """Return the length of a bucket based index type."""

        # Avoid to set a too large lbucket size (mainly useful for tests)
        lbucket = min(self.nrowsinchunk, self.chunksize)
        if self.indsize == 1:
            # For ultra-light, we will never have to keep track of a
            # bucket outside of a slice.
            maxnb = 2**8
            if self.slicesize > maxnb * lbucket:
                lbucket = int(math.ceil(float(self.slicesize) / maxnb))
        elif self.indsize == 2:
            # For light, we will never have to keep track of a
            # bucket outside of a block.
            maxnb = 2**16
            if self.blocksize > maxnb * lbucket:
                lbucket = int(math.ceil(float(self.blocksize) / maxnb))
        else:
            # For medium and full indexes there should not be a need to
            # increase lbucket
            pass
        return lbucket

    def __init__(self, parentnode, name,
                 atom=None, title="",
                 kind=None,
                 optlevel=None,
                 filters=None,
                 tmp_dir=None,
                 expectedrows=0,
                 byteorder=None,
                 blocksizes=None,
                 new=True):

        self._v_version = None
        """The object version of this index."""
        self.optlevel = optlevel
        """The optimization level for this index."""
        self.tmp_dir = tmp_dir
        """The directory for the temporary files."""
        self.expectedrows = expectedrows
        """The expected number of items of index arrays."""
        if byteorder in ["little", "big"]:
            self.byteorder = byteorder
        else:
            self.byteorder = sys.byteorder
        """The byteorder of the index datasets."""
        if atom is not None:
            self.dtype = atom.dtype.base
            self.type = atom.type
            """The datatypes to be stored by the sorted index array."""
            ############### Important note ###########################
            # The datatypes saved as index values are NumPy native
            # types, so we get rid of type metainfo like Time* or Enum*
            # that belongs to HDF5 types (actually, this metainfo is
            # not needed for sorting and looking-up purposes).
            ##########################################################
            indsize = {
                'ultralight': 1, 'light': 2, 'medium': 4, 'full': 8}[kind]
            assert indsize in (1, 2, 4, 8), "indsize should be 1, 2, 4 or 8!"
            self.indsize = indsize
            """The itemsize for the indices part of the index."""

        self.nrows = None
        """The total number of slices in the index."""
        self.nelements = None
        """The number of currently indexed rows for this column."""
        self.blocksizes = blocksizes
        """The four main sizes of the compound blocks (if specified)."""
        self.dirtycache = True
        """Dirty cache (for ranges, bounds & sorted) flag."""
        self.superblocksize = None
        """Size of the superblock for this index."""
        self.blocksize = None
        """Size of the block for this index."""
        self.slicesize = None
        """Size of the slice for this index."""
        self.chunksize = None
        """Size of the chunk for this index."""
        self.tmpfilename = None
        """Filename for temporary bounds."""
        self.opt_search_types = opt_search_types
        """The types for which and optimized search has been implemented."""
        self.noverlaps = -1
        """The number of overlaps in an index.  0 means a completely
        sorted index. -1 means that this number is not computed yet."""
        self.tprof = 0
        """Time counter for benchmarking purposes."""

        from .file import open_file
        self._openFile = open_file
        """The `open_file()` function, to avoid a circular import."""

        super(Index, self).__init__(parentnode, name, title, new, filters)

    def _g_post_init_hook(self):
        if self._v_new:
            # The version for newly created indexes
            self._v_version = obversion
        super(Index, self)._g_post_init_hook()

        # Index arrays must only be created for new indexes
        if not self._v_new:
            idxversion = self._v_version
            # Set-up some variables from info on disk and return
            attrs = self._v_attrs
            # Coerce NumPy scalars to Python scalars in order
            # to avoid undesired upcasting operations.
            self.superblocksize = int(attrs.superblocksize)
            self.blocksize = int(attrs.blocksize)
            self.slicesize = int(attrs.slicesize)
            self.chunksize = int(attrs.chunksize)
            self.blocksizes = (self.superblocksize, self.blocksize,
                               self.slicesize, self.chunksize)
            self.optlevel = int(attrs.optlevel)
            sorted = self.sorted
            indices = self.indices
            self.dtype = sorted.atom.dtype
            self.type = sorted.atom.type
            self.indsize = indices.atom.itemsize
            # Some sanity checks for slicesize, chunksize and indsize
            assert self.slicesize == indices.shape[1], "Wrong slicesize"
            assert self.chunksize == indices._v_chunkshape[
                1], "Wrong chunksize"
            assert self.indsize in (1, 2, 4, 8), "Wrong indices itemsize"
            if idxversion > "2.0":
                self.reduction = int(attrs.reduction)
                nelementsSLR = int(self.sortedLR.attrs.nelements)
                nelementsILR = int(self.indicesLR.attrs.nelements)
            else:
                self.reduction = 1
                nelementsILR = self.indicesLR[-1]
                nelementsSLR = nelementsILR
            self.nrows = sorted.nrows
            self.nelements = self.nrows * self.slicesize + nelementsILR
            self.nelementsSLR = nelementsSLR
            self.nelementsILR = nelementsILR
            if nelementsILR > 0:
                self.nrows += 1
            # Get the bounds as a cache (this has to remain here!)
            rchunksize = self.chunksize // self.reduction
            nboundsLR = (nelementsSLR - 1) // rchunksize
            if nboundsLR < 0:
                nboundsLR = 0  # correction for -1 bounds
            nboundsLR += 2  # bounds + begin + end
            # All bounds values (+begin + end) are at the end of sortedLR
            self.bebounds = self.sortedLR[
                nelementsSLR:nelementsSLR + nboundsLR]
            return

        # The index is new. Initialize the values
        self.nrows = 0
        self.nelements = 0
        self.nelementsSLR = 0
        self.nelementsILR = 0

        # The atom
        atom = Atom.from_dtype(self.dtype)

        # The filters
        filters = self.filters

        # Compute the superblocksize, blocksize, slicesize and chunksize values
        # (in case these parameters haven't been passed to the constructor)
        if self.blocksizes is None:
            self.blocksizes = calc_chunksize(
                self.expectedrows, self.optlevel, self.indsize)
        (self.superblocksize, self.blocksize,
         self.slicesize, self.chunksize) = self.blocksizes
        if debug:
            print("blocksizes:", self.blocksizes)
        # Compute the reduction level
        self.reduction = get_reduction_level(
            self.indsize, self.optlevel, self.slicesize, self.chunksize)
        rchunksize = self.chunksize // self.reduction
        rslicesize = self.slicesize // self.reduction

        # Save them on disk as attributes
        self._v_attrs.superblocksize = numpy.uint64(self.superblocksize)
        self._v_attrs.blocksize = numpy.uint64(self.blocksize)
        self._v_attrs.slicesize = numpy.uint32(self.slicesize)
        self._v_attrs.chunksize = numpy.uint32(self.chunksize)
        # Save the optlevel as well
        self._v_attrs.optlevel = self.optlevel
        # Save the reduction level
        self._v_attrs.reduction = self.reduction

        # Create the IndexArray for sorted values
        sorted = IndexArray(self, 'sorted', atom, "Sorted Values",
                            filters, self.byteorder)

        # Create the IndexArray for index values
        IndexArray(self, 'indices', UIntAtom(itemsize=self.indsize),
                   "Number of chunk in table", filters, self.byteorder)

        # Create the cache for range values  (1st order cache)
        CacheArray(self, 'ranges', atom, (0, 2), "Range Values", filters,
                   self.expectedrows // self.slicesize,
                   byteorder=self.byteorder)
        # median ranges
        EArray(self, 'mranges', atom, (0,), "Median ranges", filters,
               byteorder=self.byteorder, _log=False)

        # Create the cache for boundary values (2nd order cache)
        nbounds_inslice = (rslicesize - 1) // rchunksize
        CacheArray(self, 'bounds', atom, (0, nbounds_inslice),
                   "Boundary Values", filters, self.nchunks,
                   (1, nbounds_inslice), byteorder=self.byteorder)

        # begin, end & median bounds (only for numerical types)
        EArray(self, 'abounds', atom, (0,), "Start bounds", filters,
               byteorder=self.byteorder, _log=False)
        EArray(self, 'zbounds', atom, (0,), "End bounds", filters,
               byteorder=self.byteorder, _log=False)
        EArray(self, 'mbounds', atom, (0,), "Median bounds", filters,
               byteorder=self.byteorder, _log=False)

        # Create the Array for last (sorted) row values + bounds
        shape = (rslicesize + 2 + nbounds_inslice,)
        sortedLR = LastRowArray(self, 'sortedLR', atom, shape,
                                "Last Row sorted values + bounds",
                                filters, (rchunksize,),
                                byteorder=self.byteorder)

        # Create the Array for the number of chunk in last row
        shape = (self.slicesize,)     # enough for indexes and length
        indicesLR = LastRowArray(self, 'indicesLR',
                                 UIntAtom(itemsize=self.indsize),
                                 shape, "Last Row indices",
                                 filters, (self.chunksize,),
                                 byteorder=self.byteorder)

        # The number of elements in LR will be initialized here
        sortedLR.attrs.nelements = 0
        indicesLR.attrs.nelements = 0

        # All bounds values (+begin + end) are uninitialized in creation time
        self.bebounds = None

        # The starts and lengths initialization
        self.starts = numpy.empty(shape=self.nrows, dtype=numpy.int32)
        """Where the values fulfiling conditions starts for every slice."""
        self.lengths = numpy.empty(shape=self.nrows, dtype=numpy.int32)
        """Lengths of the values fulfilling conditions for every slice."""

        # Finally, create a temporary file for indexes if needed
        if self.temp_required:
            self.create_temp()


    def initial_append(self, xarr, nrow, reduction):
        """Compute an initial indices arrays for data to be indexed."""

        if profile:
            tref = time()
        if profile:
            show_stats("Entering initial_append", tref)
        arr = xarr.pop()
        indsize = self.indsize
        slicesize = self.slicesize
        nelementsILR = self.nelementsILR
        if profile:
            show_stats("Before creating idx", tref)
        if indsize == 8:
            idx = numpy.arange(0, len(arr), dtype="uint64") + nrow * slicesize
        elif indsize == 4:
            # For medium (32-bit) all the rows in tables should be
            # directly reachable.  But as len(arr) < 2**31, we can
            # choose uint32 for representing indices.  In this way, we
            # consume far less memory during the keysort process.  The
            # offset will be added in self.final_idx32() later on.
            #
            # This optimization also prevents the values in LR to
            # participate in the ``swap_chunks`` process, and this is
            # the main reason to not allow the medium indexes to create
            # completely sorted indexes.  However, I don't find this to
            # be a big limitation, as probably fully indexes are much
            # more suitable for producing completely sorted indexes
            # because in this case the indices part is usable for
            # getting the reverse indices of the index, and I forsee
            # this to be a common requirement in many operations (for
            # example, in table sorts).
            #
            # F. Alted 2008-09-15
            idx = numpy.arange(0, len(arr), dtype="uint32")
        else:
            idx = numpy.empty(len(arr), "uint%d" % (indsize * 8))
            lbucket = self.lbucket
            # Fill the idx with the bucket indices
            offset = lbucket - ((nrow * (slicesize % lbucket)) % lbucket)
            idx[0:offset] = 0
            for i in range(offset, slicesize, lbucket):
                idx[i:i + lbucket] = (i + lbucket - 1) // lbucket
            if indsize == 2:
                # Add a second offset in this case
                # First normalize the number of rows
                offset2 = (nrow % self.nslicesblock) * slicesize // lbucket
                idx += offset2
        # Add the last row at the beginning of arr & idx (if needed)
        if (indsize == 8 and nelementsILR > 0):
            # It is possible that the values in LR are already sorted.
            # Fetch them and override existing values in arr and idx.
            assert len(arr) > nelementsILR
            self.read_slice_lr(self.sortedLR, arr[:nelementsILR])
            self.read_slice_lr(self.indicesLR, idx[:nelementsILR])
        # In-place sorting
        if profile:
            show_stats("Before keysort", tref)
        indexesextension.keysort(arr, idx)
        larr = arr[-1]
        if reduction > 1:
            # It's important to do a copy() here in order to ensure that
            # sorted._append() will receive a contiguous array.
            if profile:
                show_stats("Before reduction", tref)
            reduc = arr[::reduction].copy()
            if profile:
                show_stats("After reduction", tref)
            arr = reduc
            if profile:
                show_stats("After arr <-- reduc", tref)
        # A completely sorted index is not longer possible after an
        # append of an index with already one slice.
        if nrow > 0:
            self._v_attrs.is_csi = False
        if profile:
            show_stats("Exiting initial_append", tref)
        return larr, arr, idx

    def final_idx32(self, idx, offset):
        """Perform final operations in 32-bit indices."""

        if profile:
            tref = time()
        if profile:
            show_stats("Entering final_idx32", tref)
        # Do an upcast first in order to add the offset.
        idx = idx.astype('uint64')
        idx += offset
        # The next partition is valid up to table sizes of
        # 2**30 * 2**18 = 2**48 bytes, that is, 256 Tera-elements,
        # which should be a safe figure, at least for a while.
        idx //= self.lbucket
        # After the division, we can downsize the indexes to 'uint32'
        idx = idx.astype('uint32')
        if profile:
            show_stats("Exiting final_idx32", tref)
        return idx

    def append(self, xarr, update=False):
        """Append the array to the index objects."""

        if profile:
            tref = time()
        if profile:
            show_stats("Entering append", tref)
        if not update and self.temp_required:
            where = self.tmp
            # The reduction will take place *after* the optimization process
            reduction = 1
        else:
            where = self
            reduction = self.reduction
        sorted = where.sorted
        indices = where.indices
        ranges = where.ranges
        mranges = where.mranges
        bounds = where.bounds
        mbounds = where.mbounds
        abounds = where.abounds
        zbounds = where.zbounds
        sortedLR = where.sortedLR
        indicesLR = where.indicesLR
        nrows = sorted.nrows  # before sorted.append()
        larr, arr, idx = self.initial_append(xarr, nrows, reduction)
        # Save the sorted array
        sorted.append(arr.reshape(1, arr.size))
        cs = self.chunksize // reduction
        ncs = self.nchunkslice
        # Save ranges & bounds
        ranges.append([[arr[0], larr]])
        bounds.append([arr[cs::cs]])
        abounds.append(arr[0::cs])
        zbounds.append(arr[cs - 1::cs])
        # Compute the medians
        smedian = arr[cs // 2::cs]
        mbounds.append(smedian)
        mranges.append([smedian[ncs // 2]])
        if profile:
            show_stats("Before deleting arr & smedian", tref)
        del arr, smedian   # delete references
        if profile:
            show_stats("After deleting arr & smedian", tref)
        # Now that arr is gone, we can upcast the indices and add the offset
        if self.indsize == 4:
            idx = self.final_idx32(idx, nrows * self.slicesize)
        indices.append(idx.reshape(1, idx.size))
        if profile:
            show_stats("Before deleting idx", tref)
        del idx
        # Update counters after a successful append
        self.nrows = nrows + 1
        self.nelements = self.nrows * self.slicesize
        self.nelementsSLR = 0  # reset the counter of the last row index to 0
        self.nelementsILR = 0  # reset the counter of the last row index to 0
        # The number of elements will be saved as an attribute.
        # This is necessary in case the LR arrays can remember its values
        # after a possible node preemtion/reload.
        sortedLR.attrs.nelements = self.nelementsSLR
        indicesLR.attrs.nelements = self.nelementsILR
        self.dirtycache = True   # the cache is dirty now
        if profile:
            show_stats("Exiting append", tref)

    def append_last_row(self, xarr, update=False):
        """Append the array to the last row index objects."""

        if profile:
            tref = time()
        if profile:
            show_stats("Entering appendLR", tref)
        # compute the elements in the last row sorted & bounds array
        nrows = self.nslices
        if not update and self.temp_required:
            where = self.tmp
            # The reduction will take place *after* the optimization process
            reduction = 1
        else:
            where = self
            reduction = self.reduction
        indicesLR = where.indicesLR
        sortedLR = where.sortedLR
        larr, arr, idx = self.initial_append(xarr, nrows, reduction)
        nelementsSLR = len(arr)
        nelementsILR = len(idx)
        # Build the cache of bounds
        rchunksize = self.chunksize // reduction
        self.bebounds = numpy.concatenate((arr[::rchunksize], [larr]))
        # The number of elements will be saved as an attribute
        sortedLR.attrs.nelements = nelementsSLR
        indicesLR.attrs.nelements = nelementsILR
        # Save the number of elements, bounds and sorted values
        # at the end of the sorted array
        offset2 = len(self.bebounds)
        sortedLR[nelementsSLR:nelementsSLR + offset2] = self.bebounds
        sortedLR[:nelementsSLR] = arr
        del arr
        # Now that arr is gone, we can upcast the indices and add the offset
        if self.indsize == 4:
            idx = self.final_idx32(idx, nrows * self.slicesize)
        # Save the reverse index array
        indicesLR[:len(idx)] = idx
        del idx
        # Update counters after a successful append
        self.nrows = nrows + 1
        self.nelements = nrows * self.slicesize + nelementsILR
        self.nelementsILR = nelementsILR
        self.nelementsSLR = nelementsSLR
        self.dirtycache = True   # the cache is dirty now
        if profile:
            show_stats("Exiting appendLR", tref)


    def optimize(self, verbose=False):
        """Optimize an index so as to allow faster searches.

        verbose
            If True, messages about the progress of the
            optimization process are printed out.

        """

        if not self.temp_required:
            return

        if verbose:
            self.verbose = True
        else:
            self.verbose = debug

        # Initialize last_tover and last_nover
        self.last_tover = 0
        self.last_nover = 0

        # Compute the correct optimizations for current optim level
        opts = calcoptlevels(self.nblocks, self.optlevel, self.indsize)
        optmedian, optstarts, optstops, optfull = opts

        if debug:
            print("optvalues:", opts)

        self.create_temp2()
        # Start the optimization process
        while True:
            if optfull:
                for niter in range(optfull):
                    if self.swap('chunks', 'median'):
                        break
                    if self.nblocks > 1:
                        # Swap slices only in the case that we have
                        # several blocks
                        if self.swap('slices', 'median'):
                            break
                        if self.swap('chunks', 'median'):
                            break
                    if self.swap('chunks', 'start'):
                        break
                    if self.swap('chunks', 'stop'):
                        break
            else:
                if optmedian:
                    if self.swap('chunks', 'median'):
                        break
                if optstarts:
                    if self.swap('chunks', 'start'):
                        break
                if optstops:
                    if self.swap('chunks', 'stop'):
                        break
            break  # If we reach this, exit the loop

        # Check if we require a complete sort.  Important: this step
        # should be carried out *after* the optimization process has
        # been completed (this is to guarantee that the complete sort
        # does not take too much memory).
        if self.want_complete_sort:
            if self.noverlaps > 0:
                self.do_complete_sort()
            # Check that we have effectively achieved the complete sort
            if self.noverlaps > 0:
                warnings.warn(
                    "OPSI was not able to achieve a completely sorted index."
                    "  Please report this to the authors.", UserWarning)

        # Close and delete the temporal optimization index file
        self.cleanup_temp()
        return

    def do_complete_sort(self):
        """Bring an already optimized index into a complete sorted state."""

        if self.verbose:
            t1 = time()
            c1 = clock()
        ss = self.slicesize
        tmp = self.tmp
        ranges = tmp.ranges[:]
        nslices = self.nslices

        nelementsLR = self.nelementsILR
        if nelementsLR > 0:
            # Add the ranges corresponding to the last row
            rangeslr = numpy.array([self.bebounds[0], self.bebounds[-1]])
            ranges = numpy.concatenate((ranges, [rangeslr]))
            nslices += 1

        sorted = tmp.sorted
        indices = tmp.indices
        sortedLR = tmp.sortedLR
        indicesLR = tmp.indicesLR
        sremain = numpy.array([], dtype=self.dtype)
        iremain = numpy.array([], dtype='u%d' % self.indsize)
        starts = numpy.zeros(shape=nslices, dtype=numpy.int_)
        for i in range(nslices):
            # Find the overlapping elements for slice i
            sover = numpy.array([], dtype=self.dtype)
            iover = numpy.array([], dtype='u%d' % self.indsize)
            prev_end = ranges[i, 1]
            for j in range(i + 1, nslices):
                stj = starts[j]
                if ((j < self.nslices and stj == ss) or
                        (j == self.nslices and stj == nelementsLR)):
                    # This slice has been already dealt with
                    continue
                if j < self.nslices:
                    assert stj < ss, \
                        "Two slices cannot overlap completely at this stage!"
                    next_beg = sorted[j, stj]
                else:
                    assert stj < nelementsLR, \
                        "Two slices cannot overlap completely at this stage!"
                    next_beg = sortedLR[stj]
                next_end = ranges[j, 1]
                if prev_end > next_end:
                    # Complete overlapping case
                    if j < self.nslices:
                        sover = numpy.concatenate((sover, sorted[j, stj:]))
                        iover = numpy.concatenate((iover, indices[j, stj:]))
                        starts[j] = ss
                    else:
                        n = nelementsLR
                        sover = numpy.concatenate((sover, sortedLR[stj:n]))
                        iover = numpy.concatenate((iover, indicesLR[stj:n]))
                        starts[j] = nelementsLR
                elif prev_end > next_beg:
                    idx = self.search_item_lt(tmp, prev_end, j, ranges[j], stj)
                    if j < self.nslices:
                        sover = numpy.concatenate((sover, sorted[j, stj:idx]))
                        iover = numpy.concatenate((iover, indices[j, stj:idx]))
                    else:
                        sover = numpy.concatenate((sover, sortedLR[stj:idx]))
                        iover = numpy.concatenate((iover, indicesLR[stj:idx]))
                    starts[j] = idx
            # Build the extended slices to sort out
            if i < self.nslices:
                ssorted = numpy.concatenate(
                    (sremain, sorted[i, starts[i]:], sover))
                sindices = numpy.concatenate(
                    (iremain, indices[i, starts[i]:], iover))
            else:
                ssorted = numpy.concatenate(
                    (sremain, sortedLR[starts[i]:nelementsLR], sover))
                sindices = numpy.concatenate(
                    (iremain, indicesLR[starts[i]:nelementsLR], iover))
            # Sort the extended slices
            indexesextension.keysort(ssorted, sindices)
            # Save the first elements of extended slices in the slice i
            if i < self.nslices:
                sorted[i] = ssorted[:ss]
                indices[i] = sindices[:ss]
                # Update caches for this slice
                self.update_caches(i, ssorted[:ss])
                # Save the remaining values in a separate array
                send = len(sover) + len(sremain)
                sremain = ssorted[ss:ss + send]
                iremain = sindices[ss:ss + send]
            else:
                # Still some elements remain for the last row
                n = len(ssorted)
                assert n == nelementsLR
                send = 0
                sortedLR[:n] = ssorted
                indicesLR[:n] = sindices
                # Update the caches for last row
                sortedlr = sortedLR[:nelementsLR]
                bebounds = numpy.concatenate(
                    (sortedlr[::self.chunksize], [sortedlr[-1]]))
                sortedLR[nelementsLR:nelementsLR + len(bebounds)] = bebounds
                self.bebounds = bebounds

        # Verify that we have dealt with all the remaining values
        assert send == 0

        # Compute the overlaps in order to verify that we have achieved
        # a complete sort.  This has to be executed always (and not only
        # in verbose mode!).
        self.compute_overlaps(self.tmp, "do_complete_sort()", self.verbose)
        if self.verbose:
            t = round(time() - t1, 4)
            c = round(clock() - c1, 4)
            print("time: %s. clock: %s" % (t, c))

    def swap(self, what, mode=None):
        """Swap chunks or slices using a certain bounds reference."""

        # Thresholds for avoiding continuing the optimization
        # thnover = 4 * self.slicesize  # minimum number of overlapping
        #                               # elements
        thnover = 40
        thmult = 0.1      # minimum ratio of multiplicity (a 10%)
        thtover = 0.01    # minimum overlaping index for slices (a 1%)

        if self.verbose:
            t1 = time()
            c1 = clock()
        if what == "chunks":
            self.swap_chunks(mode)
        elif what == "slices":
            self.swap_slices(mode)
        if mode:
            message = "swap_%s(%s)" % (what, mode)
        else:
            message = "swap_%s" % (what,)
        (nover, mult, tover) = self.compute_overlaps(
            self.tmp, message, self.verbose)
        rmult = len(mult.nonzero()[0]) / float(len(mult))
        if self.verbose:
            t = round(time() - t1, 4)
            c = round(clock() - c1, 4)
            print("time: %s. clock: %s" % (t, c))
        # Check that entropy is actually decreasing
        if what == "chunks" and self.last_tover > 0. and self.last_nover > 0:
            tover_var = (self.last_tover - tover) / self.last_tover
            nover_var = (self.last_nover - nover) / self.last_nover
            if tover_var < 0.05 and nover_var < 0.05:
                # Less than a 5% of improvement is too few
                return True
        self.last_tover = tover
        self.last_nover = nover
        # Check if some threshold has met
        if nover < thnover:
            return True
        if rmult < thmult:
            return True
        # Additional check for the overlap ratio
        if tover >= 0. and tover < thtover:
            return True
        return False

    def create_temp(self):
        """Create some temporary objects for slice sorting purposes."""

        # The index will be dirty during the index optimization process
        self.dirty = True
        # Build the name of the temporary file
        fd, self.tmpfilename = tempfile.mkstemp(
            ".tmp", "pytables-", self.tmp_dir)
        # Close the file descriptor so as to avoid leaks
        os.close(fd)
        # Create the proper PyTables file
        self.tmpfile = self._openFile(self.tmpfilename, "w")
        self.tmp = tmp = self.tmpfile.root
        cs = self.chunksize
        ss = self.slicesize
        filters = self.filters
        # temporary sorted & indices arrays
        shape = (0, ss)
        atom = Atom.from_dtype(self.dtype)
        EArray(tmp, 'sorted', atom, shape,
               "Temporary sorted", filters, chunkshape=(1, cs))
        EArray(tmp, 'indices', UIntAtom(itemsize=self.indsize), shape,
               "Temporary indices", filters, chunkshape=(1, cs))
        # temporary bounds
        nbounds_inslice = (ss - 1) // cs
        shape = (0, nbounds_inslice)
        EArray(tmp, 'bounds', atom, shape, "Temp chunk bounds",
               filters, chunkshape=(cs, nbounds_inslice))
        shape = (0,)
        EArray(tmp, 'abounds', atom, shape, "Temp start bounds",
               filters, chunkshape=(cs,))
        EArray(tmp, 'zbounds', atom, shape, "Temp end bounds",
               filters, chunkshape=(cs,))
        EArray(tmp, 'mbounds', atom, shape, "Median bounds",
               filters, chunkshape=(cs,))
        # temporary ranges
        EArray(tmp, 'ranges', atom, (0, 2),
               "Temporary range values", filters, chunkshape=(cs, 2))
        EArray(tmp, 'mranges', atom, (0,),
               "Median ranges", filters, chunkshape=(cs,))
        # temporary last row (sorted)
        shape = (ss + 2 + nbounds_inslice,)
        CArray(tmp, 'sortedLR', atom, shape,
               "Temp Last Row sorted values + bounds",
               filters, chunkshape=(cs,))
        # temporary last row (indices)
        shape = (ss,)
        CArray(tmp, 'indicesLR',
               UIntAtom(itemsize=self.indsize),
               shape, "Temp Last Row indices",
               filters, chunkshape=(cs,))

    def create_temp2(self):
        """Create some temporary objects for slice sorting purposes."""

        # The algorithms for doing the swap can be optimized so that
        # one should be necessary to create temporaries for keeping just
        # the contents of a single superblock.
        # F. Alted 2007-01-03
        cs = self.chunksize
        ss = self.slicesize
        filters = self.filters
        # temporary sorted & indices arrays
        shape = (self.nslices, ss)
        atom = Atom.from_dtype(self.dtype)
        tmp = self.tmp
        CArray(tmp, 'sorted2', atom, shape,
               "Temporary sorted 2", filters, chunkshape=(1, cs))
        CArray(tmp, 'indices2', UIntAtom(itemsize=self.indsize), shape,
               "Temporary indices 2", filters, chunkshape=(1, cs))
        # temporary bounds
        nbounds_inslice = (ss - 1) // cs
        shape = (self.nslices, nbounds_inslice)
        CArray(tmp, 'bounds2', atom, shape, "Temp chunk bounds 2",
               filters, chunkshape=(cs, nbounds_inslice))
        shape = (self.nchunks,)
        CArray(tmp, 'abounds2', atom, shape, "Temp start bounds 2",
               filters, chunkshape=(cs,))
        CArray(tmp, 'zbounds2', atom, shape, "Temp end bounds 2",
               filters, chunkshape=(cs,))
        CArray(tmp, 'mbounds2', atom, shape, "Median bounds 2",
               filters, chunkshape=(cs,))
        # temporary ranges
        CArray(tmp, 'ranges2', atom, (self.nslices, 2),
               "Temporary range values 2", filters, chunkshape=(cs, 2))
        CArray(tmp, 'mranges2', atom, (self.nslices,),
               "Median ranges 2", filters, chunkshape=(cs,))

    def cleanup_temp(self):
        """Copy the data and delete the temporaries for sorting purposes."""

        if self.verbose:
            print("Copying temporary data...")
        # tmp -> index
        reduction = self.reduction
        cs = self.chunksize // reduction
        ncs = self.nchunkslice
        tmp = self.tmp
        for i in range(self.nslices):
            # Copy sorted & indices slices
            sorted = tmp.sorted[i][::reduction].copy()
            self.sorted.append(sorted.reshape(1, sorted.size))
            # Compute ranges
            self.ranges.append([[sorted[0], sorted[-1]]])
            # Compute chunk bounds
            self.bounds.append([sorted[cs::cs]])
            # Compute start, stop & median bounds and ranges
            self.abounds.append(sorted[0::cs])
            self.zbounds.append(sorted[cs - 1::cs])
            smedian = sorted[cs // 2::cs]
            self.mbounds.append(smedian)
            self.mranges.append([smedian[ncs // 2]])
            del sorted, smedian   # delete references
            # Now that sorted is gone, we can copy the indices
            indices = tmp.indices[i]
            self.indices.append(indices.reshape(1, indices.size))

        # Now it is the last row turn (if needed)
        if self.nelementsSLR > 0:
            # First, the sorted values
            sortedLR = self.sortedLR
            indicesLR = self.indicesLR
            nelementsLR = self.nelementsILR
            sortedlr = tmp.sortedLR[:nelementsLR][::reduction].copy()
            nelementsSLR = len(sortedlr)
            sortedLR[:nelementsSLR] = sortedlr
            # Now, the bounds
            self.bebounds = numpy.concatenate((sortedlr[::cs], [sortedlr[-1]]))
            offset2 = len(self.bebounds)
            sortedLR[nelementsSLR:nelementsSLR + offset2] = self.bebounds
            # Finally, the indices
            indicesLR[:] = tmp.indicesLR[:]
            # Update the number of (reduced) sorted elements
            self.nelementsSLR = nelementsSLR
        # The number of elements will be saved as an attribute
        self.sortedLR.attrs.nelements = self.nelementsSLR
        self.indicesLR.attrs.nelements = self.nelementsILR

        if self.verbose:
            print("Deleting temporaries...")
        self.tmp = None
        self.tmpfile.close()
        os.remove(self.tmpfilename)
        self.tmpfilename = None

        # The optimization process has finished, and the index is ok now
        self.dirty = False
        # ...but the memory data cache is dirty now
        self.dirtycache = True

    def get_neworder(self, neworder, src_disk, tmp_disk,
                     lastrow, nslices, offset, dtype):
        """Get sorted & indices values in new order."""

        cs = self.chunksize
        ncs = ncs2 = self.nchunkslice
        self_nslices = self.nslices
        tmp = numpy.empty(shape=self.slicesize, dtype=dtype)
        for i in range(nslices):
            ns = offset + i
            if ns == self_nslices:
                # The number of complete chunks in the last row
                ncs2 = self.nelementsILR // cs
            # Get slices in new order
            for j in range(ncs2):
                idx = neworder[i * ncs + j]
                ins = idx // ncs
                inc = (idx - ins * ncs) * cs
                ins += offset
                nc = j * cs
                if ins == self_nslices:
                    tmp[nc:nc + cs] = lastrow[inc:inc + cs]
                else:
                    tmp[nc:nc + cs] = src_disk[ins, inc:inc + cs]
            if ns == self_nslices:
                # The number of complete chunks in the last row
                lastrow[:ncs2 * cs] = tmp[:ncs2 * cs]
                # The elements in the last chunk of the last row will
                # participate in the global reordering later on, during
                # the phase of sorting of *two* slices at a time
                # (including the last row slice, see
                # self.reorder_slices()).  The caches for last row will
                # be updated in self.reorder_slices() too.
                # F. Altet 2008-08-25
            else:
                tmp_disk[ns] = tmp

    def swap_chunks(self, mode="median"):
        """Swap & reorder the different chunks in a block."""

        boundsnames = {
            'start': 'abounds', 'stop': 'zbounds', 'median': 'mbounds'}
        tmp = self.tmp
        sorted = tmp.sorted
        indices = tmp.indices
        tmp_sorted = tmp.sorted2
        tmp_indices = tmp.indices2
        sortedLR = tmp.sortedLR
        indicesLR = tmp.indicesLR
        cs = self.chunksize
        ncs = self.nchunkslice
        nsb = self.nslicesblock
        ncb = ncs * nsb
        ncb2 = ncb
        boundsobj = tmp._f_get_child(boundsnames[mode])
        can_cross_bbounds = (self.indsize == 8 and self.nelementsILR > 0)
        for nblock in range(self.nblocks):
            # Protection for last block having less chunks than ncb
            remainingchunks = self.nchunks - nblock * ncb
            if remainingchunks < ncb:
                ncb2 = remainingchunks
            if ncb2 <= 1:
                # if only zero or one chunks remains we are done
                break
            nslices = ncb2 // ncs
            bounds = boundsobj[nblock * ncb:nblock * ncb + ncb2]
            # Do this only if lastrow elements can cross block boundaries
            if (nblock == self.nblocks - 1 and  # last block
                    can_cross_bbounds):
                nslices += 1
                ul = self.nelementsILR // cs
                bounds = numpy.concatenate((bounds, self.bebounds[:ul]))
            sbounds_idx = bounds.argsort(kind=defsort)
            offset = nblock * nsb
            # Swap sorted and indices following the new order
            self.get_neworder(sbounds_idx, sorted, tmp_sorted, sortedLR,
                              nslices, offset, self.dtype)
            self.get_neworder(sbounds_idx, indices, tmp_indices, indicesLR,
                              nslices, offset, 'u%d' % self.indsize)
        # Reorder completely the index at slice level
        self.reorder_slices(tmp=True)

    def read_slice(self, where, nslice, buffer, start=0):
        """Read a slice from the `where` dataset and put it in `buffer`."""

        # Create the buffers for specifying the coordinates
        self.startl = numpy.array([nslice, start], numpy.uint64)
        self.stopl = numpy.array([nslice + 1, start + buffer.size],
                                 numpy.uint64)
        self.stepl = numpy.ones(shape=2, dtype=numpy.uint64)
        where._g_read_slice(self.startl, self.stopl, self.stepl, buffer)

    def write_slice(self, where, nslice, buffer, start=0):
        """Write a `slice` to the `where` dataset with the `buffer` data."""

        self.startl = numpy.array([nslice, start], numpy.uint64)
        self.stopl = numpy.array([nslice + 1, start + buffer.size],
                                 numpy.uint64)
        self.stepl = numpy.ones(shape=2, dtype=numpy.uint64)
        countl = self.stopl - self.startl   # (1, self.slicesize)
        where._g_write_slice(self.startl, self.stepl, countl, buffer)

    # Read version for LastRow
    def read_slice_lr(self, where, buffer, start=0):
        """Read a slice from the `where` dataset and put it in `buffer`."""

        startl = numpy.array([start], dtype=numpy.uint64)
        stopl = numpy.array([start + buffer.size], dtype=numpy.uint64)
        stepl = numpy.array([1], dtype=numpy.uint64)
        where._g_read_slice(startl, stopl, stepl, buffer)

    # Write version for LastRow
    def write_sliceLR(self, where, buffer, start=0):
        """Write a slice from the `where` dataset with the `buffer` data."""

        startl = numpy.array([start], dtype=numpy.uint64)
        countl = numpy.array([start + buffer.size], dtype=numpy.uint64)
        stepl = numpy.array([1], dtype=numpy.uint64)
        where._g_write_slice(startl, stepl, countl, buffer)


    def reorder_slice(self, nslice, sorted, indices, ssorted, sindices,
                      tmp_sorted, tmp_indices):
        """Copy & reorder the slice in source to final destination."""

        ss = self.slicesize
        # Load the second part in buffers
        self.read_slice(tmp_sorted, nslice, ssorted[ss:])
        self.read_slice(tmp_indices, nslice, sindices[ss:])
        indexesextension.keysort(ssorted, sindices)
        # Write the first part of the buffers to the regular leaves
        self.write_slice(sorted, nslice - 1, ssorted[:ss])
        self.write_slice(indices, nslice - 1, sindices[:ss])
        # Update caches
        self.update_caches(nslice - 1, ssorted[:ss])
        # Shift the slice in the end to the beginning
        ssorted[:ss] = ssorted[ss:]
        sindices[:ss] = sindices[ss:]

    def update_caches(self, nslice, ssorted):
        """Update the caches for faster lookups."""

        cs = self.chunksize
        ncs = self.nchunkslice
        tmp = self.tmp
        # update first & second cache bounds (ranges & bounds)
        tmp.ranges[nslice] = ssorted[[0, -1]]
        tmp.bounds[nslice] = ssorted[cs::cs]
        # update start & stop bounds
        tmp.abounds[nslice * ncs:(nslice + 1) * ncs] = ssorted[0::cs]
        tmp.zbounds[nslice * ncs:(nslice + 1) * ncs] = ssorted[cs - 1::cs]
        # update median bounds
        smedian = ssorted[cs // 2::cs]
        tmp.mbounds[nslice * ncs:(nslice + 1) * ncs] = smedian
        tmp.mranges[nslice] = smedian[ncs // 2]

    def reorder_slices(self, tmp):
        """Reorder completely the index at slice level.

        This method has to maintain the locality of elements in the
        ambit of ``blocks``, i.e. an element of a ``block`` cannot be
        sent to another ``block`` during this reordering.  This is
        *critical* for ``light`` indexes to be able to use this.

        This version of reorder_slices is optimized in that *two*
        complete slices are taken at a time (including the last row
        slice) so as to sort them.  Then, each new slice that is read is
        put at the end of this two-slice buffer, while the previous one
        is moved to the beginning of the buffer.  This is in order to
        better reduce the entropy of the regular part (i.e. all except
        the last row) of the index.

        A secondary effect of this is that it takes at least *twice* of
        memory than a previous version of reorder_slices() that only
        reorders on a slice-by-slice basis.  However, as this is more
        efficient than the old version, one can configure the slicesize
        to be smaller, so the memory consumption is barely similar.

        """

        tmp = self.tmp
        sorted = tmp.sorted
        indices = tmp.indices
        if tmp:
            tmp_sorted = tmp.sorted2
            tmp_indices = tmp.indices2
        else:
            tmp_sorted = tmp.sorted
            tmp_indices = tmp.indices
        cs = self.chunksize
        ss = self.slicesize
        nsb = self.blocksize // self.slicesize
        nslices = self.nslices
        nblocks = self.nblocks
        nelementsLR = self.nelementsILR
        # Create the buffer for reordering 2 slices at a time
        ssorted = numpy.empty(shape=ss * 2, dtype=self.dtype)
        sindices = numpy.empty(shape=ss * 2,
                               dtype=numpy.dtype('u%d' % self.indsize))

        if self.indsize == 8:
            # Bootstrap the process for reordering
            # Read the first slice in buffers
            self.read_slice(tmp_sorted, 0, ssorted[:ss])
            self.read_slice(tmp_indices, 0, sindices[:ss])

            nslice = 0   # Just in case the loop behind executes nothing
            # Loop over the remainding slices in block
            for nslice in range(1, sorted.nrows):
                self.reorder_slice(nslice, sorted, indices,
                                   ssorted, sindices,
                                   tmp_sorted, tmp_indices)

            # End the process (enrolling the lastrow if necessary)
            if nelementsLR > 0:
                sortedLR = self.tmp.sortedLR
                indicesLR = self.tmp.indicesLR
                # Shrink the ssorted and sindices arrays to the minimum
                ssorted2 = ssorted[:ss + nelementsLR]
                sortedlr = ssorted2[ss:]
                sindices2 = sindices[:ss + nelementsLR]
                indiceslr = sindices2[ss:]
                # Read the last row info in the second part of the buffer
                self.read_slice_lr(sortedLR, sortedlr)
                self.read_slice_lr(indicesLR, indiceslr)
                indexesextension.keysort(ssorted2, sindices2)
                # Write the second part of the buffers to the lastrow indices
                self.write_sliceLR(sortedLR, sortedlr)
                self.write_sliceLR(indicesLR, indiceslr)
                # Update the caches for last row
                bebounds = numpy.concatenate((sortedlr[::cs], [sortedlr[-1]]))
                sortedLR[nelementsLR:nelementsLR + len(bebounds)] = bebounds
                self.bebounds = bebounds
            # Write the first part of the buffers to the regular leaves
            self.write_slice(sorted, nslice, ssorted[:ss])
            self.write_slice(indices, nslice, sindices[:ss])
            # Update caches for this slice
            self.update_caches(nslice, ssorted[:ss])
        else:
            # Iterate over each block.  No data should cross block
            # boundaries to avoid adressing problems with short indices.
            for nb in range(nblocks):
                # Bootstrap the process for reordering
                # Read the first slice in buffers
                nrow = nb * nsb
                self.read_slice(tmp_sorted, nrow, ssorted[:ss])
                self.read_slice(tmp_indices, nrow, sindices[:ss])

                # Loop over the remainding slices in block
                lrb = nrow + nsb
                if lrb > nslices:
                    lrb = nslices
                nslice = nrow   # Just in case the loop behind executes nothing
                for nslice in range(nrow + 1, lrb):
                    self.reorder_slice(nslice, sorted, indices,
                                       ssorted, sindices,
                                       tmp_sorted, tmp_indices)

                # Write the first part of the buffers to the regular leaves
                self.write_slice(sorted, nslice, ssorted[:ss])
                self.write_slice(indices, nslice, sindices[:ss])
                # Update caches for this slice
                self.update_caches(nslice, ssorted[:ss])

    def swap_slices(self, mode="median"):
        """Swap slices in a superblock."""

        tmp = self.tmp
        sorted = tmp.sorted
        indices = tmp.indices
        tmp_sorted = tmp.sorted2
        tmp_indices = tmp.indices2
        ncs = self.nchunkslice
        nss = self.superblocksize // self.slicesize
        nss2 = nss
        for sblock in range(self.nsuperblocks):
            # Protection for last superblock having less slices than nss
            remainingslices = self.nslices - sblock * nss
            if remainingslices < nss:
                nss2 = remainingslices
            if nss2 <= 1:
                break
            if mode == "start":
                ranges = tmp.ranges[sblock * nss:sblock * nss + nss2, 0]
            elif mode == "stop":
                ranges = tmp.ranges[sblock * nss:sblock * nss + nss2, 1]
            elif mode == "median":
                ranges = tmp.mranges[sblock * nss:sblock * nss + nss2]
            sranges_idx = ranges.argsort(kind=defsort)
            # Don't swap the superblock at all if one doesn't need to
            ndiff = (sranges_idx != numpy.arange(nss2)).sum() / 2
            if ndiff * 50 < nss2:
                # The number of slices to rearrange is less than 2.5%,
                # so skip the reordering of this superblock
                # (too expensive for such a little improvement)
                if self.verbose:
                    print("skipping reordering of superblock ->", sblock)
                continue
            ns = sblock * nss2
            # Swap sorted and indices slices following the new order
            for i in range(nss2):
                idx = sranges_idx[i]
                # Swap sorted & indices slices
                oi = ns + i
                oidx = ns + idx
                tmp_sorted[oi] = sorted[oidx]
                tmp_indices[oi] = indices[oidx]
                # Swap start, stop & median ranges
                tmp.ranges2[oi] = tmp.ranges[oidx]
                tmp.mranges2[oi] = tmp.mranges[oidx]
                # Swap chunk bounds
                tmp.bounds2[oi] = tmp.bounds[oidx]
                # Swap start, stop & median bounds
                j = oi * ncs
                jn = (oi + 1) * ncs
                xj = oidx * ncs
                xjn = (oidx + 1) * ncs
                tmp.abounds2[j:jn] = tmp.abounds[xj:xjn]
                tmp.zbounds2[j:jn] = tmp.zbounds[xj:xjn]
                tmp.mbounds2[j:jn] = tmp.mbounds[xj:xjn]
            # tmp -> originals
            for i in range(nss2):
                # Copy sorted & indices slices
                oi = ns + i
                sorted[oi] = tmp_sorted[oi]
                indices[oi] = tmp_indices[oi]
                # Copy start, stop & median ranges
                tmp.ranges[oi] = tmp.ranges2[oi]
                tmp.mranges[oi] = tmp.mranges2[oi]
                # Copy chunk bounds
                tmp.bounds[oi] = tmp.bounds2[oi]
                # Copy start, stop & median bounds
                j = oi * ncs
                jn = (oi + 1) * ncs
                tmp.abounds[j:jn] = tmp.abounds2[j:jn]
                tmp.zbounds[j:jn] = tmp.zbounds2[j:jn]
                tmp.mbounds[j:jn] = tmp.mbounds2[j:jn]

    def search_item_lt(self, where, item, nslice, limits, start=0):
        """Search a single item in a specific sorted slice."""

        # This method will only works under the assumtion that item
        # *is to be found* in the nslice.
        assert nan_aware_lt(limits[0], item) and nan_aware_le(item, limits[1])
        cs = self.chunksize
        ss = self.slicesize
        nelementsLR = self.nelementsILR
        bstart = start // cs

        # Find the chunk
        if nslice < self.nslices:
            nchunk = bisect_left(where.bounds[nslice], item, bstart)
        else:
            # We need to subtract 1 chunk here because bebounds
            # has a leading value
            nchunk = bisect_left(self.bebounds, item, bstart) - 1
        assert nchunk >= 0

        # Find the element in chunk
        pos = nchunk * cs
        if nslice < self.nslices:
            pos += bisect_left(where.sorted[nslice, pos:pos + cs], item)
            assert pos <= ss
        else:
            end = pos + cs
            if end > nelementsLR:
                end = nelementsLR
            pos += bisect_left(self.sortedLR[pos:end], item)
            assert pos <= nelementsLR
        assert pos > 0
        return pos

    def compute_overlaps_finegrain(self, where, message, verbose):
        """Compute some statistics about overlaping of slices in index.

        It returns the following info:

        noverlaps : int
            The total number of elements that overlaps in index.
        multiplicity : array of int
            The number of times that a concrete slice overlaps with any other.
        toverlap : float
            An ovelap index: the sum of the values in segment slices that
            overlaps divided by the entire range of values.  This index is only
            computed for numerical types.

        """

        ss = self.slicesize
        ranges = where.ranges[:]
        sorted = where.sorted
        sortedLR = where.sortedLR
        nslices = self.nslices
        nelementsLR = self.nelementsILR
        if nelementsLR > 0:
            # Add the ranges corresponding to the last row
            rangeslr = numpy.array([self.bebounds[0], self.bebounds[-1]])
            ranges = numpy.concatenate((ranges, [rangeslr]))
            nslices += 1
        soverlap = 0.
        toverlap = -1.
        multiplicity = numpy.zeros(shape=nslices, dtype="int_")
        overlaps = multiplicity.copy()
        starts = multiplicity.copy()
        for i in range(nslices):
            prev_end = ranges[i, 1]
            for j in range(i + 1, nslices):
                stj = starts[j]
                assert stj <= ss
                if stj == ss:
                    # This slice has already been counted
                    continue
                if j < self.nslices:
                    next_beg = sorted[j, stj]
                else:
                    next_beg = sortedLR[stj]
                next_end = ranges[j, 1]
                if prev_end > next_end:
                    # Complete overlapping case
                    multiplicity[j - i] += 1
                    if j < self.nslices:
                        overlaps[i] += ss - stj
                        starts[j] = ss   # a sentinel
                    else:
                        overlaps[i] += nelementsLR - stj
                        starts[j] = nelementsLR   # a sentinel
                elif prev_end > next_beg:
                    multiplicity[j - i] += 1
                    idx = self.search_item_lt(
                        where, prev_end, j, ranges[j], stj)
                    nelem = idx - stj
                    overlaps[i] += nelem
                    starts[j] = idx
                    if self.type != "string":
                        # Convert ranges into floats in order to allow
                        # doing operations with them without overflows
                        soverlap += float(ranges[i, 1]) - float(ranges[j, 0])

        # Return the overlap as the ratio between overlaps and entire range
        if self.type != "string":
            erange = float(ranges[-1, 1]) - float(ranges[0, 0])
            # Check that there is an effective range of values
            # Beware, erange can be negative in situations where
            # the values are suffering overflow. This can happen
            # specially on big signed integer values (on overflows,
            # the end value will become negative!).
            # Also, there is no way to compute overlap ratios for
            # non-numerical types. So, be careful and always check
            # that toverlap has a positive value (it must have been
            # initialized to -1. before) before using it.
            # F. Alted 2007-01-19
            if erange > 0:
                toverlap = soverlap / erange
        if verbose and message != "init":
            print("toverlap (%s):" % message, toverlap)
            print("multiplicity:\n", multiplicity, multiplicity.sum())
            print("overlaps:\n", overlaps, overlaps.sum())
        noverlaps = overlaps.sum()
        # For full indexes, set the 'is_csi' flag
        if self.indsize == 8 and self._v_file._iswritable():
            self._v_attrs.is_csi = (noverlaps == 0)
        # Save the number of overlaps for future references
        self.noverlaps = noverlaps
        return (noverlaps, multiplicity, toverlap)

    def compute_overlaps(self, where, message, verbose):
        """Compute some statistics about overlaping of slices in index.

        It returns the following info:

        noverlaps : int
            The total number of slices that overlaps in index.
        multiplicity : array of int
            The number of times that a concrete slice overlaps with any other.
        toverlap : float
            An ovelap index: the sum of the values in segment slices that
            overlaps divided by the entire range of values.  This index is only
            computed for numerical types.

        """

        ranges = where.ranges[:]
        nslices = self.nslices
        if self.nelementsILR > 0:
            # Add the ranges corresponding to the last row
            rangeslr = numpy.array([self.bebounds[0], self.bebounds[-1]])
            ranges = numpy.concatenate((ranges, [rangeslr]))
            nslices += 1
        noverlaps = 0
        soverlap = 0.
        toverlap = -1.
        multiplicity = numpy.zeros(shape=nslices, dtype="int_")
        for i in range(nslices):
            for j in range(i + 1, nslices):
                if ranges[i, 1] > ranges[j, 0]:
                    noverlaps += 1
                    multiplicity[j - i] += 1
                    if self.type != "string":
                        # Convert ranges into floats in order to allow
                        # doing operations with them without overflows
                        soverlap += float(ranges[i, 1]) - float(ranges[j, 0])

        # Return the overlap as the ratio between overlaps and entire range
        if self.type != "string":
            erange = float(ranges[-1, 1]) - float(ranges[0, 0])
            # Check that there is an effective range of values
            # Beware, erange can be negative in situations where
            # the values are suffering overflow. This can happen
            # specially on big signed integer values (on overflows,
            # the end value will become negative!).
            # Also, there is no way to compute overlap ratios for
            # non-numerical types. So, be careful and always check
            # that toverlap has a positive value (it must have been
            # initialized to -1. before) before using it.
            # F. Altet 2007-01-19
            if erange > 0:
                toverlap = soverlap / erange
        if verbose:
            print("overlaps (%s):" % message, noverlaps, toverlap)
            print(multiplicity)
        # For full indexes, set the 'is_csi' flag
        if self.indsize == 8 and self._v_file._iswritable():
            self._v_attrs.is_csi = (noverlaps == 0)
        # Save the number of overlaps for future references
        self.noverlaps = noverlaps
        return (noverlaps, multiplicity, toverlap)

    def read_sorted_indices(self, what, start, stop, step):
        """Return the sorted or indices values in the specified range."""
        (start, stop, step) = self._process_range(start, stop, step)
        if start >= stop:
            return numpy.empty(0, self.dtype)
        # Correction for negative values of step (reverse indices)
        if step < 0:
            tmp = start
            start = self.nelements - stop
            stop = self.nelements - tmp
        if what == "sorted":
            values = self.sorted
            valuesLR = self.sortedLR
            buffer_ = numpy.empty(stop - start, dtype=self.dtype)
        else:
            values = self.indices
            valuesLR = self.indicesLR
            buffer_ = numpy.empty(stop - start, dtype="u%d" % self.indsize)
        ss = self.slicesize
        nrow_start = start // ss
        istart = start % ss
        nrow_stop = stop // ss
        tlen = stop - start
        bstart = 0
        ilen = 0
        for nrow in range(nrow_start, nrow_stop + 1):
            blen = ss - istart
            if ilen + blen > tlen:
                blen = tlen - ilen
            if blen <= 0:
                break
            if nrow < self.nslices:
                self.read_slice(
                    values, nrow, buffer_[bstart:bstart + blen], istart)
            else:
                self.read_slice_lr(
                    valuesLR, buffer_[bstart:bstart + blen], istart)
            istart = 0
            bstart += blen
            ilen += blen
        return buffer_[::step]

    def read_sorted(self, start=None, stop=None, step=None):
        """Return the sorted values of index in the specified range.

        The meaning of the start, stop and step arguments is the same as in
        :meth:`Table.read_sorted`.

        """

        return self.read_sorted_indices('sorted', start, stop, step)


    def read_indices(self, start=None, stop=None, step=None):
        """Return the indices values of index in the specified range.

        The meaning of the start, stop and step arguments is the same as in
        :meth:`Table.read_sorted`.

        """

        return self.read_sorted_indices('indices', start, stop, step)


    def _process_range(self, start, stop, step):
        """Get a range specifc for the index usage."""

        if start is not None and stop is None:
            # Special case for the behaviour of PyTables iterators
            stop = idx2long(start + 1)
        if start is None:
            start = 0
        else:
            start = idx2long(start)
        if stop is None:
            stop = idx2long(self.nelements)
        else:
            stop = idx2long(stop)
        if step is None:
            step = 1
        else:
            step = idx2long(step)
        return (start, stop, step)


    def __getitem__(self, key):
        """Return the indices values of index in the specified range.

        If key argument is an integer, the corresponding index is returned.  If
        key is a slice, the range of indices determined by it is returned.  A
        negative value of step in slice is supported, meaning that the results
        will be returned in reverse order.

        This method is equivalent to :meth:`Index.read_indices`.

        """

        if is_idx(key):
            key = operator.index(key)

            if key < 0:
                # To support negative values
                key += self.nelements
            return self.read_indices(key, key + 1, 1)[0]
        elif isinstance(key, slice):
            return self.read_indices(key.start, key.stop, key.step)

    def __len__(self):
        return self.nelements

    def restorecache(self):
        "Clean the limits cache and resize starts and lengths arrays"

        params = self._v_file.params
        # The sorted IndexArray is absolutely required to be in memory
        # at the same time than the Index instance, so create a strong
        # reference to it.  We are not introducing leaks because the
        # strong reference will disappear when this Index instance is
        # to be closed.
        self._sorted = self.sorted
        self._sorted.boundscache = ObjectCache(params['BOUNDS_MAX_SLOTS'],
                                               params['BOUNDS_MAX_SIZE'],
                                               'non-opt types bounds')
        self.sorted.boundscache = ObjectCache(params['BOUNDS_MAX_SLOTS'],
                                              params['BOUNDS_MAX_SIZE'],
                                              'non-opt types bounds')
        """A cache for the bounds (2nd hash) data. Only used for
        non-optimized types searches."""
        self.limboundscache = ObjectCache(params['LIMBOUNDS_MAX_SLOTS'],
                                          params['LIMBOUNDS_MAX_SIZE'],
                                          'bounding limits')
        """A cache for bounding limits."""
        self.sortedLRcache = ObjectCache(params['SORTEDLR_MAX_SLOTS'],
                                         params['SORTEDLR_MAX_SIZE'],
                                         'last row chunks')
        """A cache for the last row chunks. Only used for searches in
        the last row, and mainly useful for small indexes."""
        self.starts = numpy.empty(shape=self.nrows, dtype=numpy.int32)
        self.lengths = numpy.empty(shape=self.nrows, dtype=numpy.int32)
        self.sorted._init_sorted_slice(self)
        self.dirtycache = False

    def search(self, item):
        """Do a binary search in this index for an item."""

        if profile:
            tref = time()
        if profile:
            show_stats("Entering search", tref)

        if self.dirtycache:
            self.restorecache()

        # An empty item or if left limit is larger than the right one
        # means that the number of records is always going to be empty,
        # so we avoid further computation (including looking up the
        # limits cache).
        if not item or item[0] > item[1]:
            self.starts[:] = 0
            self.lengths[:] = 0
            return 0

        tlen = 0
        # Check whether the item tuple is in the limits cache or not
        nslot = self.limboundscache.getslot(item)
        if nslot >= 0:
            startlengths = self.limboundscache.getitem(nslot)
            # Reset the lengths array (not necessary for starts)
            self.lengths[:] = 0
            # Now, set the interesting rows
            for nrow in range(len(startlengths)):
                nrow2, start, length = startlengths[nrow]
                self.starts[nrow2] = start
                self.lengths[nrow2] = length
                tlen = tlen + length
            return tlen
        # The item is not in cache. Do the real lookup.
        sorted = self.sorted
        if self.nslices > 0:
            if self.type in self.opt_search_types:
                # The next are optimizations. However, they hide the
                # CPU functions consumptions from python profiles.
                # You may want to de-activate them during profiling.
                if self.type == "int32":
                    tlen = sorted._search_bin_na_i(*item)
                elif self.type == "int64":
                    tlen = sorted._search_bin_na_ll(*item)
                elif self.type == "float16":
                    tlen = sorted._search_bin_na_e(*item)
                elif self.type == "float32":
                    tlen = sorted._search_bin_na_f(*item)
                elif self.type == "float64":
                    tlen = sorted._search_bin_na_d(*item)
                elif self.type == "float96":
                    tlen = sorted._search_bin_na_g(*item)
                elif self.type == "float128":
                    tlen = sorted._search_bin_na_g(*item)
                elif self.type == "uint32":
                    tlen = sorted._search_bin_na_ui(*item)
                elif self.type == "uint64":
                    tlen = sorted._search_bin_na_ull(*item)
                elif self.type == "int8":
                    tlen = sorted._search_bin_na_b(*item)
                elif self.type == "int16":
                    tlen = sorted._search_bin_na_s(*item)
                elif self.type == "uint8":
                    tlen = sorted._search_bin_na_ub(*item)
                elif self.type == "uint16":
                    tlen = sorted._search_bin_na_us(*item)
                else:
                    assert False, "This can't happen!"
            else:
                tlen = self.search_scalar(item, sorted)
        # Get possible remaining values in last row
        if self.nelementsSLR > 0:
            # Look for more indexes in the last row
            (start, stop) = self.search_last_row(item)
            self.starts[-1] = start
            self.lengths[-1] = stop - start
            tlen += stop - start

        if self.limboundscache.couldenablecache():
            # Get a startlengths tuple and save it in cache.
            # This is quite slow, but it is a good way to compress
            # the bounds info. Moreover, the .couldenablecache()
            # is doing a good work so as to avoid computing this
            # when it is not necessary to do it.
            startlengths = []
            for nrow, length in enumerate(self.lengths):
                if length > 0:
                    startlengths.append((nrow, self.starts[nrow], length))
            # Compute the size of the recarray (aproximately)
            # The +1 at the end is important to avoid 0 lengths
            # (remember, the object headers take some space)
            size = len(startlengths) * 8 * 2 + 1
            # Put this startlengths list in cache
            self.limboundscache.setitem(item, startlengths, size)

        if profile:
            show_stats("Exiting search", tref)
        return tlen

    # This is an scalar version of search. It works with strings as well.
    def search_scalar(self, item, sorted):
        """Do a binary search in this index for an item."""

        tlen = 0
        # Do the lookup for values fullfilling the conditions
        for i in range(self.nslices):
            (start, stop) = sorted._search_bin(i, item)
            self.starts[i] = start
            self.lengths[i] = stop - start
            tlen += stop - start
        return tlen

    def search_last_row(self, item):
        # Variable initialization
        item1, item2 = item
        bebounds = self.bebounds
        b0, b1 = bebounds[0], bebounds[-1]
        bounds = bebounds[1:-1]
        itemsize = self.dtype.itemsize
        sortedLRcache = self.sortedLRcache
        hi = self.nelementsSLR               # maximum number of elements
        rchunksize = self.chunksize // self.reduction

        nchunk = -1
        # Lookup for item1
        if nan_aware_gt(item1, b0):
            if nan_aware_le(item1, b1):
                # Search the appropriate chunk in bounds cache
                nchunk = bisect_left(bounds, item1)
                # Lookup for this chunk in cache
                nslot = sortedLRcache.getslot(nchunk)
                if nslot >= 0:
                    chunk = sortedLRcache.getitem(nslot)
                else:
                    begin = rchunksize * nchunk
                    end = rchunksize * (nchunk + 1)
                    if end > hi:
                        end = hi
                    # Read the chunk from disk
                    chunk = self.sortedLR._read_sorted_slice(
                        self.sorted, begin, end)
                    # Put it in cache.  It's important to *copy*
                    # the buffer, as it is reused in future reads!
                    sortedLRcache.setitem(nchunk, chunk.copy(),
                                          (end - begin) * itemsize)
                start = bisect_left(chunk, item1)
                start += rchunksize * nchunk
            else:
                start = hi
        else:
            start = 0
        # Lookup for item2
        if nan_aware_ge(item2, b0):
            if nan_aware_lt(item2, b1):
                # Search the appropriate chunk in bounds cache
                nchunk2 = bisect_right(bounds, item2)
                if nchunk2 != nchunk:
                    # Lookup for this chunk in cache
                    nslot = sortedLRcache.getslot(nchunk2)
                    if nslot >= 0:
                        chunk = sortedLRcache.getitem(nslot)
                    else:
                        begin = rchunksize * nchunk2
                        end = rchunksize * (nchunk2 + 1)
                        if end > hi:
                            end = hi
                        # Read the chunk from disk
                        chunk = self.sortedLR._read_sorted_slice(
                            self.sorted, begin, end)
                        # Put it in cache.  It's important to *copy*
                        # the buffer, as it is reused in future reads!
                        # See bug #60 in xot.carabos.com
                        sortedLRcache.setitem(nchunk2, chunk.copy(),
                                              (end - begin) * itemsize)
                stop = bisect_right(chunk, item2)
                stop += rchunksize * nchunk2
            else:
                stop = hi
        else:
            stop = 0
        return (start, stop)


    def get_chunkmap(self):
        """Compute a map with the interesting chunks in index."""

        if profile:
            tref = time()
        if profile:
            show_stats("Entering get_chunkmap", tref)
        ss = self.slicesize
        nsb = self.nslicesblock
        nslices = self.nslices
        lbucket = self.lbucket
        indsize = self.indsize
        bucketsinblock = float(self.blocksize) / lbucket
        nchunks = int(math.ceil(float(self.nelements) / lbucket))
        chunkmap = numpy.zeros(shape=nchunks, dtype="bool")
        reduction = self.reduction
        starts = (self.starts - 1) * reduction + 1
        stops = (self.starts + self.lengths) * reduction
        starts[starts < 0] = 0    # All negative values set to zero
        indices = self.indices
        for nslice in range(self.nrows):
            start = starts[nslice]
            stop = stops[nslice]
            if stop > start:
                idx = numpy.empty(shape=stop - start, dtype='u%d' % indsize)
                if nslice < nslices:
                    indices._read_index_slice(nslice, start, stop, idx)
                else:
                    self.indicesLR._read_index_slice(start, stop, idx)
                if indsize == 8:
                    idx //= lbucket
                elif indsize == 2:
                    # The chunkmap size cannot be never larger than 'int_'
                    idx = idx.astype("int_")
                    offset = int((nslice // nsb) * bucketsinblock)
                    idx += offset
                elif indsize == 1:
                    # The chunkmap size cannot be never larger than 'int_'
                    idx = idx.astype("int_")
                    offset = (nslice * ss) // lbucket
                    idx += offset
                chunkmap[idx] = True
        # The case lbucket < nrowsinchunk should only happen in tests
        nrowsinchunk = self.nrowsinchunk
        if lbucket != nrowsinchunk:
            # Map the 'coarse grain' chunkmap into the 'true' chunkmap
            nelements = self.nelements
            tnchunks = int(math.ceil(float(nelements) / nrowsinchunk))
            tchunkmap = numpy.zeros(shape=tnchunks, dtype="bool")
            ratio = float(lbucket) / nrowsinchunk
            idx = chunkmap.nonzero()[0]
            starts = (idx * ratio).astype('int_')
            stops = numpy.ceil((idx + 1) * ratio).astype('int_')
            for i in range(len(idx)):
                tchunkmap[starts[i]:stops[i]] = True
            chunkmap = tchunkmap
        if profile:
            show_stats("Exiting get_chunkmap", tref)
        return chunkmap

    def get_lookup_range(self, ops, limits):
        assert len(ops) in [1, 2]
        assert len(limits) in [1, 2]
        assert len(ops) == len(limits)

        column = self.column
        coldtype = column.dtype.base
        itemsize = coldtype.itemsize

        if len(limits) == 1:
            assert ops[0] in ['lt', 'le', 'eq', 'ge', 'gt']
            limit = limits[0]
            op = ops[0]
            if op == 'lt':
                range_ = (inftype(coldtype, itemsize, sign=-1),
                          nextafter(limit, -1, coldtype, itemsize))
            elif op == 'le':
                range_ = (inftype(coldtype, itemsize, sign=-1),
                          limit)
            elif op == 'gt':
                range_ = (nextafter(limit, +1, coldtype, itemsize),
                          inftype(coldtype, itemsize, sign=+1))
            elif op == 'ge':
                range_ = (limit,
                          inftype(coldtype, itemsize, sign=+1))
            elif op == 'eq':
                range_ = (limit, limit)

        elif len(limits) == 2:
            assert ops[0] in ('gt', 'ge') and ops[1] in ('lt', 'le')

            lower, upper = limits
            if lower > upper:
                # ``a <[=] x <[=] b`` is always false if ``a > b``.
                return ()

            if ops == ('gt', 'lt'):  # lower < col < upper
                range_ = (nextafter(lower, +1, coldtype, itemsize),
                          nextafter(upper, -1, coldtype, itemsize))
            elif ops == ('ge', 'lt'):  # lower <= col < upper
                range_ = (lower, nextafter(upper, -1, coldtype, itemsize))
            elif ops == ('gt', 'le'):  # lower < col <= upper
                range_ = (nextafter(lower, +1, coldtype, itemsize), upper)
            elif ops == ('ge', 'le'):  # lower <= col <= upper
                range_ = (lower, upper)

        return range_


    def _f_remove(self, recursive=False):
        """Remove this Index object."""

        # Index removal is always recursive,
        # no matter what `recursive` says.
        super(Index, self)._f_remove(True)

    def __str__(self):
        """This provides a more compact representation than __repr__"""

        # The filters
        filters = ""
        if self.filters.complevel:
            if self.filters.shuffle:
                filters += ", shuffle"
            filters += ", %s(%s)" % (self.filters.complib,
                                     self.filters.complevel)
        return "Index(%s, %s%s).is_csi=%s" % \
               (self.optlevel, self.kind, filters, self.is_csi)

    def __repr__(self):
        """This provides more metainfo than standard __repr__"""

        cpathname = self.table._v_pathname + ".cols." + self.column.pathname
        retstr = """%s (Index for column %s)
  optlevel := %s
  kind := %s
  filters := %s
  is_csi := %s
  nelements := %s
  chunksize := %s
  slicesize := %s
  blocksize := %s
  superblocksize := %s
  dirty := %s
  byteorder := %r""" % (self._v_pathname, cpathname,
                        self.optlevel, self.kind,
                        self.filters, self.is_csi,
                        self.nelements,
                        self.chunksize, self.slicesize,
                        self.blocksize, self.superblocksize,
                        self.dirty, self.byteorder)
        retstr += "\n  sorted := %s" % self.sorted
        retstr += "\n  indices := %s" % self.indices
        retstr += "\n  ranges := %s" % self.ranges
        retstr += "\n  bounds := %s" % self.bounds
        retstr += "\n  sortedLR := %s" % self.sortedLR
        retstr += "\n  indicesLR := %s" % self.indicesLR
        return retstr


class IndexesDescG(NotLoggedMixin, Group):
    _c_classid = 'DINDEX'


    def _g_width_warning(self):
        warnings.warn(
            "the number of indexed columns on a single description group "
            "is exceeding the recommended maximum (%d); "
            "be ready to see PyTables asking for *lots* of memory "
            "and possibly slow I/O" % self._v_max_group_width,
            PerformanceWarning)



class IndexesTableG(NotLoggedMixin, Group):
    _c_classid = 'TINDEX'


    @property
    def auto(self):
        if 'AUTO_INDEX' not in self._v_attrs:
            return default_auto_index
        return self._v_attrs.AUTO_INDEX

    @auto.setter
    def auto(self, auto):
        self._v_attrs.AUTO_INDEX = bool(auto)

    @auto.deleter
    def auto(self):
        del self._v_attrs.AUTO_INDEX

    def _g_width_warning(self):
        warnings.warn(
            "the number of indexed columns on a single table "
            "is exceeding the recommended maximum (%d); "
            "be ready to see PyTables asking for *lots* of memory "
            "and possibly slow I/O" % self._v_max_group_width,
            PerformanceWarning)


    def _g_check_name(self, name):
        if not name.startswith('_i_'):
            raise ValueError(
                "names of index groups must start with ``_i_``: %s" % name)


    @property
    def table(self):
        "Accessor for the `Table` object of this `IndexesTableG` container."
        names = self._v_pathname.split("/")
        tablename = names.pop()[3:]   # "_i_" is at the beginning
        parentpathname = "/".join(names)
        tablepathname = join_path(parentpathname, tablename)
        table = self._v_file._get_node(tablepathname)
        return table


class OldIndex(NotLoggedMixin, Group):
    """This is meant to hide indexes of PyTables 1.x files."""

    _c_classid = 'CINDEX'



## Local Variables:
## mode: python
## py-indent-offset: 4
## tab-width: 4
## fill-column: 72
## End:<|MERGE_RESOLUTION|>--- conflicted
+++ resolved
@@ -13,14 +13,10 @@
 """Here is defined the Index class."""
 
 from __future__ import print_function
-<<<<<<< HEAD
 from __future__ import absolute_import
-import sys
-from time import time, clock
-=======
+
 import math
 import operator
->>>>>>> 8eebc51a
 import os
 import os.path
 import sys
