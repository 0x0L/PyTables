--- conflicted
+++ resolved
@@ -141,15 +141,9 @@
         # Create an HDF5 file
         file = tempfile.mktemp(".h5")
         fileh = open_file(
-<<<<<<< HEAD
             file, mode="w", node_cache_slots=self.node_cache_slots)
-        fileh.create_array(fileh.root, 'array', [
-                           1, 2], title="Array example")
-=======
-            file, mode="w", node_cache_slots=self.nodeCacheSlots)
         fileh.create_array(fileh.root, 'array', [1, 2],
                            title="Array example")
->>>>>>> 67fce2b6
         # Get the CLASS attribute of the arr object
         class_ = fileh.root.array.attrs.CLASS
 
@@ -355,20 +349,12 @@
 
     def test05b_removeGroupRecursively(self):
         """Checking removing a group recursively and access to it
-<<<<<<< HEAD
         immediately."""
 
         if common.verbose:
             print('\n', '-=' * 30)
-            print("Running %s.test05b_removeGroupRecursively..." % self.__class__.__name__)
-=======
-        immediately"""
-
-        if common.verbose:
-            print '\n', '-=' * 30
-            print ("Running %s.test05b_removeGroupRecursively..." %
-                   self.__class__.__name__)
->>>>>>> 67fce2b6
+            print("Running %s.test05b_removeGroupRecursively..." % 
+                  self.__class__.__name__)
 
         # Delete a group with leafs
         fileh = open_file(
