--- conflicted
+++ resolved
@@ -1436,7 +1436,6 @@
         self.assertEqual(nthreads_old, self.h5file.params['MAX_BLOSC_THREADS'])
 
 
-<<<<<<< HEAD
 class DefaultDriverTestCase(common.PyTablesTestCase):
     DRIVER = None
     DRIVER_PARAMS = {}
@@ -1918,13 +1917,14 @@
 
 class StreamDriverTestCase(NotSpportedDriverTestCase):
     DRIVER = "H5FD_STREAM"
-=======
+
+
 class InMemoryCoreDriverTestCase(common.PyTablesTestCase):
     DRIVER = "H5FD_CORE_INMEMORY"
 
     def _create_image(self, filename="in-memory", title="Title", mode='w'):
         fileh = openFile(filename, mode=mode, title=title,
-                         DRIVER=self.DRIVER, H5FD_CORE_BACKING_STORE=0)
+                         DRIVER=self.DRIVER, DRIVER_CORE_BACKING_STORE=0)
 
         fileh.createArray(fileh.root, 'array', [1, 2], title="Array")
         fileh.createTable(fileh.root, 'table', {'var1': IntCol()}, "Table")
@@ -1959,7 +1959,7 @@
         fileh = openFile(filename, mode="r",
                          DRIVER=self.DRIVER,
                          H5FD_CORE_INMEMORY_IMAGE=image,
-                         H5FD_CORE_BACKING_STORE=0)
+                         DRIVER_CORE_BACKING_STORE=0)
 
         # Get the CLASS attribute of the arr object
         self.assertTrue(hasattr(fileh.root._v_attrs, "TITLE"))
@@ -1983,7 +1983,7 @@
         fileh = openFile(filename, mode="r+",
                          DRIVER=self.DRIVER,
                          H5FD_CORE_INMEMORY_IMAGE=image,
-                         H5FD_CORE_BACKING_STORE=0)
+                         DRIVER_CORE_BACKING_STORE=0)
 
         # Get the CLASS attribute of the arr object
         self.assertTrue(hasattr(fileh.root._v_attrs, "TITLE"))
@@ -2012,7 +2012,7 @@
         fileh = openFile(filename, mode="r+",
                          DRIVER=self.DRIVER,
                          H5FD_CORE_INMEMORY_IMAGE=image1,
-                         H5FD_CORE_BACKING_STORE=0)
+                         DRIVER_CORE_BACKING_STORE=0)
 
         # Get the CLASS attribute of the arr object
         self.assertTrue(hasattr(fileh.root._v_attrs, "TITLE"))
@@ -2025,7 +2025,7 @@
         self.assertEqual(fileh.getNodeAttr("/table", "TITLE"), "Table")
         self.assertEqual(fileh.root.array.read(), [1, 2])
 
-        data = range(2 * tables.parameters.H5FD_CORE_INCREMENT)
+        data = range(2 * tables.parameters.DRIVER_CORE_INCREMENT)
         fileh.createArray(fileh.root, 'array2', data, title="Array2")
         fileh.root._v_attrs.testattr2 = 42
 
@@ -2042,7 +2042,7 @@
         fileh = openFile(filename, mode="r",
                          DRIVER=self.DRIVER,
                          H5FD_CORE_INMEMORY_IMAGE=image2,
-                         H5FD_CORE_BACKING_STORE=0)
+                         DRIVER_CORE_BACKING_STORE=0)
 
         # Get the CLASS attribute of the arr object
         self.assertTrue(hasattr(fileh.root._v_attrs, "TITLE"))
@@ -2074,7 +2074,7 @@
         fileh = openFile(filename, mode="a",
                          DRIVER=self.DRIVER,
                          H5FD_CORE_INMEMORY_IMAGE=image,
-                         H5FD_CORE_BACKING_STORE=0)
+                         DRIVER_CORE_BACKING_STORE=0)
 
         # Get the CLASS attribute of the arr object
         self.assertTrue(hasattr(fileh.root._v_attrs, "TITLE"))
@@ -2100,7 +2100,7 @@
         fileh = openFile(filename, mode="a",
                          DRIVER=self.DRIVER,
                          H5FD_CORE_INMEMORY_IMAGE=image1,
-                         H5FD_CORE_BACKING_STORE=0)
+                         DRIVER_CORE_BACKING_STORE=0)
 
         # Get the CLASS attribute of the arr object
         self.assertTrue(hasattr(fileh.root._v_attrs, "TITLE"))
@@ -2113,7 +2113,7 @@
         self.assertEqual(fileh.getNodeAttr("/table", "TITLE"), "Table")
         self.assertEqual(fileh.root.array.read(), [1, 2])
 
-        data = range(2 * tables.parameters.H5FD_CORE_INCREMENT)
+        data = range(2 * tables.parameters.DRIVER_CORE_INCREMENT)
         fileh.createArray(fileh.root, 'array2', data, title="Array2")
         fileh.root._v_attrs.testattr2 = 42
 
@@ -2130,7 +2130,7 @@
         fileh = openFile(filename, mode="r",
                          DRIVER=self.DRIVER,
                          H5FD_CORE_INMEMORY_IMAGE=image2,
-                         H5FD_CORE_BACKING_STORE=0)
+                         DRIVER_CORE_BACKING_STORE=0)
 
         # Get the CLASS attribute of the arr object
         self.assertTrue(hasattr(fileh.root._v_attrs, "TITLE"))
@@ -2156,7 +2156,7 @@
     def test_str(self):
         filename = tempfile.mktemp(".h5")
         fileh = openFile(filename, mode="w", title="Title",
-                 DRIVER=self.DRIVER, H5FD_CORE_BACKING_STORE=0)
+                 DRIVER=self.DRIVER, DRIVER_CORE_BACKING_STORE=0)
 
         fileh.createArray(fileh.root, 'array', [1, 2], title="Array")
         fileh.createTable(fileh.root, 'table', {'var1': IntCol()}, "Table")
@@ -2169,7 +2169,6 @@
 
         fileh.close()
         self.assertFalse(os.path.exists(filename))
->>>>>>> 75fec5a4
 
 
 #----------------------------------------------------------------------
@@ -2192,7 +2191,6 @@
         theSuite.addTest(unittest.makeSuite(GroupFiltersTestCase))
         theSuite.addTest(unittest.makeSuite(SetBloscMaxThreadsTestCase))
         theSuite.addTest(doctest.DocTestSuite(tables.filters))
-<<<<<<< HEAD
 
         theSuite.addTest(unittest.makeSuite(DefaultDriverTestCase))
         theSuite.addTest(unittest.makeSuite(Sec2DriverTestCase))
@@ -2211,10 +2209,9 @@
         theSuite.addTest(unittest.makeSuite(MpiPosixDriverTestCase))
         theSuite.addTest(unittest.makeSuite(StreamDriverTestCase))
 
-=======
         if hdf5Version >= "1.8.9":
             theSuite.addTest(unittest.makeSuite(InMemoryCoreDriverTestCase))
->>>>>>> 75fec5a4
+
     if common.heavy:
         theSuite.addTest(unittest.makeSuite(createTestCase))
         theSuite.addTest(unittest.makeSuite(FiltersCase3))
