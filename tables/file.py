--- conflicted
+++ resolved
@@ -948,16 +948,6 @@
         *createparents* is true, the intermediate groups required for
         reaching *where* are created (the default is not doing so).
 
-<<<<<<< HEAD
-        The returned node is an `ExternalLink` instance.  See the
-        `SoftLink` class for more information on external links.
-
-        .. note::
-            The warn16incompat arrgument is deprected since version 2.4.
-            It will be ignored.
-
-        """
-=======
         The returned node is an :class:`ExternalLink` instance.
 
         .. note::
@@ -966,18 +956,6 @@
             It will be ignored.
 
         """
-
-        if not are_extlinks_available:
-            raise NotImplementedError(
-                "External links are not available when using HDF5 1.6.x")
-        if warn16incompat:
-            warnings.warn(('external links are only supported when PyTables is '
-                           'compiled against HDF5 1.8.x series and they, and '
-                           'their parent groups, are unreadable with HDF5 '
-                           '1.6.x series.  You can set `warn16incompat` '
-                           'argument to false to disable this warning.'),
-                          Incompat16Warning)
->>>>>>> 20d369be
 
         if not isinstance(target, str):
             if hasattr(target, '_v_pathname'):   # quacks like a Node
