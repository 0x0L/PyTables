--- conflicted
+++ resolved
@@ -388,7 +388,6 @@
   #                        hbool_t *backing_store)
   herr_t H5Pset_fapl_core(hid_t fapl_id, size_t increment,
                           hbool_t backing_store)
-<<<<<<< HEAD
   #herr_t H5Pget_fapl_family(hid_t fapl_id, hsize_t *memb_size,
   #                          hid_t *memb_fapl_id)
   herr_t H5Pset_fapl_family(hid_t fapl_id, hsize_t memb_size,
@@ -409,11 +408,7 @@
   #                            hbool_t *use_gpfs_hints)
   #herr_t H5Pset_fapl_mpiposix(hid_t fapl_id, MPI_Comm comm,
   #                            hbool_t use_gpfs_hints)
-=======
-  herr_t H5Pset_fapl_sec2(hid_t fapl_id)
-  herr_t H5Pset_fapl_stdio(hid_t fapl_id)
   herr_t H5Pset_file_image(hid_t fapl_id, void *buf_ptr, size_t buf_len)
->>>>>>> 75fec5a4
 
   # Error Handling Interface
   #herr_t H5Eget_auto(hid_t estack_id, H5E_auto_t *func, void** data)
@@ -473,16 +468,13 @@
   herr_t get_order(hid_t type_id, char *byteorder) nogil
   int    is_complex(hid_t type_id) nogil
   herr_t truncate_dset(hid_t dataset_id, int maindim, hsize_t size) nogil
-<<<<<<< HEAD
   herr_t set_fapl_direct(hid_t fapl_id, size_t alignment, size_t block_size,
                        size_t cbuf_size)
   herr_t set_fapl_windows(hid_t fapl_id)
   hid_t H5_HAVE_DIRECT_DRIVER, H5_HAVE_WINDOWS_DRIVER
-=======
   herr_t pt_H5Pset_file_image(hid_t fapl_id, void *buf_ptr, size_t buf_len) nogil
   ssize_t pt_H5Fget_file_image(hid_t file_id, void *buf_ptr, size_t buf_len) nogil
   int HAVE_IMAGE_FILE
->>>>>>> 75fec5a4
 
 # Type conversion routines
 cdef extern from "typeconv.h" nogil:
