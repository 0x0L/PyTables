--- conflicted
+++ resolved
@@ -583,14 +583,7 @@
         'numpy>=%s' % min_numpy_version,
         'numexpr>=%s' % min_numexpr_version,
         ]
-    setuptools_kwargs['extras_require'] = {
-<<<<<<< HEAD
-        'netCDF': ['ScientificPython'],  # for netCDF interchange
-=======
-        'Numeric': ['Numeric>=24.2'],  # for ``Numeric`` support
-        'numarray': ['numarray>=1.5.2'],  # for ``numarray`` support
->>>>>>> b0b03b56
-        }
+    setuptools_kwargs['extras_require'] = {}
 
     # Detect packages automatically.
     setuptools_kwargs['packages'] = find_packages(exclude=['*.bench'])
@@ -611,20 +604,10 @@
     #                                  'numexpr (>= %s)' % min_numexpr_version]
     # There is no other chance, these values must be hardwired.
     setuptools_kwargs['packages'] = [
-        'tables', 'tables.nodes', 'tables.scripts',
-<<<<<<< HEAD
-        'tables.netcdf3', 'tables.netcdf3.scripts',
-        'tables.misc',
+        'tables', 'tables.nodes', 'tables.scripts', 'tables.misc',
         # Test suites.
         'tables.tests', 'tables.nodes.tests',
-        'tables.netcdf3.tests']
-=======
-        'tables.nra',
-        'tables.misc',
-        # Test suites.
-        'tables.tests', 'tables.nodes.tests',
-        'tables.nra.tests']
->>>>>>> b0b03b56
+    ]
     setuptools_kwargs['scripts'] = [
         'utils/ptdump', 'utils/ptrepack']
 # Copy additional data for packages that need it.
